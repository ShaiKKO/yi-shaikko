--- conflicted
+++ resolved
@@ -41,10 +41,6 @@
     - directory
     - dlist >= 0.4.1
     - dynamic-state >= 0.1.0.5
-<<<<<<< HEAD
-=======
-    - exceptions
->>>>>>> da878c94
     - filepath >= 1.1
     - hashable >= 1.1.2.5
     - ListLike >= 4.5
