--- conflicted
+++ resolved
@@ -226,11 +226,7 @@
     utf8-string >= 0.3.1,
     uniplate,
     unix-compat >=0.1 && <0.4,
-<<<<<<< HEAD
-    unordered-containers >= 0.1.3 && < 0.2
-=======
     unordered-containers >= 0.1.3 && < 0.3
->>>>>>> 1946e655
 
   build-tools: alex >= 3
   ghc-options: -Wall -fno-warn-orphans
@@ -239,12 +235,6 @@
 
   if impl(ghc >=7.2)
      default-extensions: NondecreasingIndentation
-
-  if impl(ghc >=7.2)
-     default-extensions: NondecreasingIndentation
-
-  if impl(ghc >=7.2)
-     extensions: NondecreasingIndentation
 
   if !os(windows)
     build-depends:
@@ -308,11 +298,7 @@
       Yi.UI.Vty
     build-depends:
       unix-compat >=0.1 && <0.4,
-<<<<<<< HEAD
-      vty >=4.0.0 && <5
-=======
       vty >= 4.7.0.0 && <5
->>>>>>> 1946e655
     cpp-options: -DFRONTEND_VTY
 
   if flag (scion)
