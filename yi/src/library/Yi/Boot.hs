{-# LANGUAGE CPP #-}
-- | Boot process of Yi.
-- Uses Dyre to implement the XMonad-style dynamic reconfiguration.
module Yi.Boot (yi, yiDriver, reload) where

import qualified Config.Dyre as Dyre
import qualified Config.Dyre.Options as Dyre
import Config.Dyre.Relaunch
import Control.Monad.State
import qualified Data.Rope as R
import System.Environment
import System.Exit

import Yi.Config
import Yi.Editor
import Yi.Keymap
import Yi.Main
import qualified Yi.UI.Common as UI
import Yi.Paths (getCustomConfigPath)

-- | once the custom yi is compiled this restores the editor state (if requested) then proceeds to
-- run the editor.
realMain :: (Config, ConsoleConfig) -> IO ()
realMain configs = do
    editor <- restoreBinaryState Nothing
    main configs editor

-- | If the custom yi compile produces errors or warnings then the messages are presented as a
-- separate activity in the editor.
--
-- The use of a separate activity prevents any other initial actions from immediately masking the
-- output.
showErrorsInConf :: (Config, ConsoleConfig) -> String -> (Config, ConsoleConfig)
showErrorsInConf (conf, confcon) errs
    = (conf { initialActions = (makeAction $ splitE >> newBufferE (Left "*errors*") (R.fromString errs)) : initialActions conf }
      , confcon)

yi, yiDriver :: Config -> IO ()
yi = yiDriver

-- | Used by both the yi executable and the custom yi that is built from the user's configuration.
-- The yi executable uses a default config.
yiDriver cfg = do
<<<<<<< HEAD
    args <- Dyre.withDyreOptions Dyre.defaultParams getArgs
    modules <- Yi.Paths.getConfigModules
=======
    args <- Dyre.withDyreOptions Dyre.defaultParams getArgs 
>>>>>>> 4895b3fd
    -- we do the arg processing before dyre, so we can extract '--ghc-option=' and '--help' and so on.
    case do_args cfg args of
        Left (Err err code) ->
          do putStrLn err
             exitWith code
<<<<<<< HEAD
        Right (finalCfg, cfgcon) ->
=======
        Right (finalCfg, cfgcon) -> do
            modules <- getCustomConfigPath (userConfigDir cfgcon) "modules"
>>>>>>> 4895b3fd
            let yiParams = Dyre.defaultParams
                            { Dyre.projectName  = "yi"
                            , Dyre.realMain     = realMain
                            , Dyre.showError    = showErrorsInConf
                            , Dyre.configDir    = Just $ userConfigDir cfgcon
                            , Dyre.hidePackages = ["mtl"]
                            , Dyre.ghcOpts      = (["-threaded", "-O2"] ++
                                                   ["-i" ++ modules] ++
#ifdef PROFILING
                                                   ["-prof", "-auto-all", "-rtsopts", "-osuf=p_o", "-hisuf=p_hi"] ++
#endif
                                                   ghcOptions cfgcon)
                            , Dyre.includeCurrentDirectory = False
                            }
            Dyre.wrapMain yiParams (finalCfg, cfgcon)

-- | "reloads" the configuration
--
-- Serializes the editor state and relaunches Yi using the serialized state.
-- The launch of Yi will result in recompilation of the user's custom yi. This, in effect, "reloads"
-- the configuration.
reload :: YiM ()
reload = do
    editor <- withEditor get
    withUI (\ui -> UI.end ui False)
    liftIO $ relaunchWithBinaryState (Just editor) Nothing<|MERGE_RESOLUTION|>--- conflicted
+++ resolved
@@ -41,23 +41,14 @@
 -- | Used by both the yi executable and the custom yi that is built from the user's configuration.
 -- The yi executable uses a default config.
 yiDriver cfg = do
-<<<<<<< HEAD
     args <- Dyre.withDyreOptions Dyre.defaultParams getArgs
-    modules <- Yi.Paths.getConfigModules
-=======
-    args <- Dyre.withDyreOptions Dyre.defaultParams getArgs 
->>>>>>> 4895b3fd
     -- we do the arg processing before dyre, so we can extract '--ghc-option=' and '--help' and so on.
     case do_args cfg args of
         Left (Err err code) ->
           do putStrLn err
              exitWith code
-<<<<<<< HEAD
-        Right (finalCfg, cfgcon) ->
-=======
         Right (finalCfg, cfgcon) -> do
             modules <- getCustomConfigPath (userConfigDir cfgcon) "modules"
->>>>>>> 4895b3fd
             let yiParams = Dyre.defaultParams
                             { Dyre.projectName  = "yi"
                             , Dyre.realMain     = realMain
