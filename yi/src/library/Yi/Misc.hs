--- conflicted
+++ resolved
@@ -126,16 +126,6 @@
 
 
 -- | Generic emacs style prompt file action. Takes a @prompt@ and a continuation
-<<<<<<< HEAD
--- @act@ and prompts the user with file hints
-promptFile :: String -> (String -> YiM ()) -> YiM ()
-promptFile prompt act = do
-  maybePath <- withBuffer $ gets file
-  startPath <- addTrailingPathSeparator <$> (liftIO $ canonicalizePath =<< getFolder maybePath)
-  -- TODO: Just call withMinibuffer
-  withMinibufferGen startPath (findFileHint startPath) prompt (completeFile startPath)
-    (act . replaceShorthands)
-=======
 -- @act@ and prompts the user with file hints.
 promptFile :: String -> (String -> YiM ()) -> YiM ()
 promptFile prompt act = do
@@ -148,7 +138,6 @@
   where
     hintAndComplete p x = showCanon x >> findFileHint p x
     showCanon = withBuffer . replaceBufferContent . replaceShorthands
->>>>>>> 23c9f610
 
 matchFile :: String -> String -> Maybe String
 matchFile path proposedCompletion =
