--- conflicted
+++ resolved
@@ -109,18 +109,12 @@
 
 type KeymapProcess = I.P Event Action
 
-<<<<<<< HEAD
-data Yi = Yi { yiUi          :: UI Editor
-             , yiInput       :: Event -> IO ()      -- ^ input stream
-             , yiOutput      :: [Action] -> IO ()   -- ^ output stream
-=======
 data IsRefreshNeeded = MustRefresh | NoNeedToRefresh
     deriving (Show, Eq)
 
-data Yi = Yi { yiUi          :: UI
-             , yiInput       :: [Event] -> IO ()      -- ^ input stream
+data Yi = Yi { yiUi          :: UI Editor
+             , yiInput       :: [Event] -> IO ()    -- ^ input stream
              , yiOutput      :: IsRefreshNeeded -> [Action] -> IO ()   -- ^ output stream
->>>>>>> 6fb92b58
              , yiConfig      :: Config
                -- TODO: this leads to anti-patterns and seems like one itself
                -- too coarse for actual concurrency, otherwise pointless
