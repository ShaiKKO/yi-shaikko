--- conflicted
+++ resolved
@@ -15,24 +15,14 @@
 
 import           Data.Maybe (fromMaybe)
 
-<<<<<<< HEAD
-import Yi.Buffer.Adjusted
-import Yi.Editor
-import Yi.Keymap.Keys
-import Yi.Keymap.Vim.Common
-import Yi.Keymap.Vim.StateUtils
-import Yi.Keymap.Vim.Utils
-import Yi.Utils
-=======
 import qualified Data.Text as T
-import           Yi.Buffer
+import           Yi.Buffer.Adjusted
 import           Yi.Editor
 import           Yi.Keymap.Keys
 import           Yi.Keymap.Vim.Common
 import           Yi.Keymap.Vim.StateUtils
 import           Yi.Keymap.Vim.Utils
 import           Yi.Utils
->>>>>>> 83ecc532
 
 defReplaceSingleMap :: [VimBinding]
 defReplaceSingleMap = [escBinding, actualReplaceBinding]
