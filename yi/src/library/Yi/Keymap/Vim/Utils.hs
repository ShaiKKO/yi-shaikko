--- conflicted
+++ resolved
@@ -27,27 +27,6 @@
   , addVimJumpHereE
   ) where
 
-<<<<<<< HEAD
-import Control.Applicative
-import Control.Monad
-import Control.Lens
-import Data.Char (isSpace)
-import Data.Foldable (asum)
-import Data.List (group)
-import Data.Maybe (maybe)
-import qualified Data.Rope as R
-import Safe (headDef)
-
-import Yi.Buffer.Adjusted hiding (Insert)
-import Yi.Editor
-import Yi.Event
-import Yi.Keymap
-import Yi.Keymap.Vim.Common
-import Yi.Keymap.Vim.Motion
-import Yi.Keymap.Vim.StateUtils
-import Yi.Keymap.Vim.EventUtils
-import Yi.Monad
-=======
 import           Control.Applicative
 import           Control.Lens hiding (snoc)
 import           Control.Monad
@@ -56,7 +35,7 @@
 import           Data.List (group)
 import qualified Data.Text as T
 import           Safe (headDef)
-import           Yi.Buffer hiding (Insert)
+import           Yi.Buffer.Adjusted hiding (Insert)
 import           Yi.Editor
 import           Yi.Event
 import           Yi.Keymap
@@ -67,7 +46,6 @@
 import           Yi.Monad
 import           Yi.Rope (YiString, last, countNewLines)
 import qualified Yi.Rope as R
->>>>>>> 83ecc532
 
 -- 'mkBindingE' and 'mkBindingY' are helper functions for bindings
 -- where VimState mutation is not dependent on action performed
