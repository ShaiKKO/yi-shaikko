--- conflicted
+++ resolved
@@ -7,18 +7,11 @@
 -- Stability   :  experimental
 -- Portability :  portable
 
-<<<<<<< HEAD
-import Yi.Buffer.Adjusted
-import Yi.Keymap
-import Yi.Keymap.Vim.Ex.Types
-import Yi.Keymap.Vim.Ex.Commands.Common (pureExCommand)
-=======
 module Yi.Keymap.Vim.Ex.Commands.GotoLine (parse) where
->>>>>>> 83ecc532
 
 import           Data.Char (isDigit)
 import qualified Data.Text as T
-import           Yi.Buffer
+import           Yi.Buffer.Adjusted
 import           Yi.Keymap
 import           Yi.Keymap.Vim.Common
 import           Yi.Keymap.Vim.Ex.Commands.Common (pureExCommand)
