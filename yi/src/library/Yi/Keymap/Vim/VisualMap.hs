{-# LANGUAGE OverloadedStrings #-}
{-# OPTIONS_HADDOCK show-extensions #-}

-- |
-- Module      :  Yi.Keymap.Vim.VisualMap
-- License     :  GPL-2
-- Maintainer  :  yi-devel@googlegroups.com
-- Stability   :  experimental
-- Portability :  portable
--
-- I'm a module waiting for some kind soul to give me a commentary!

module Yi.Keymap.Vim.VisualMap ( defVisualMap ) where

import           Control.Applicative
import           Control.Lens hiding ((-~), op)
import           Control.Monad
import           Data.Char (ord)
import           Data.List (group)
import           Data.Maybe (fromJust)
import qualified Data.Text as T
import           Yi.Buffer.Adjusted hiding (Insert)
import           Yi.Editor
import           Yi.Keymap.Vim.Common
import           Yi.Keymap.Vim.Operator
import           Yi.Keymap.Vim.StateUtils
import           Yi.Keymap.Vim.StyledRegion
import           Yi.Keymap.Vim.Utils
import           Yi.MiniBuffer
import           Yi.Monad
import           Yi.Utils

defVisualMap :: [VimOperator] -> [VimBinding]
defVisualMap operators =
    [escBinding, motionBinding, changeVisualStyleBinding, setMarkBinding]
    ++ [chooseRegisterBinding]
    ++ operatorBindings operators ++ digitBindings ++ [replaceBinding, switchEdgeBinding]
    ++ [insertBinding, exBinding, shiftDBinding]

escAction :: EditorM RepeatToken
escAction = do
    resetCountE
    clrStatus
    withCurrentBuffer $ do
        setVisibleSelection False
        putRegionStyle Inclusive
    switchModeE Normal
    return Drop

escBinding :: VimBinding
escBinding = VimBindingE f
    where f evs (VimState { vsMode = (Visual _) }) = escAction <$
              matchFromBool (evs `elem` ["<Esc>", "<C-c>"])
          f _ _ = NoMatch

exBinding :: VimBinding
exBinding = VimBindingE f
    where f ":" (VimState { vsMode = (Visual _) }) = WholeMatch $ do
              void $ spawnMinibufferE (T.pack ":'<,'>") id
              switchModeE Ex
              return Finish
          f _ _ = NoMatch

digitBindings :: [VimBinding]
digitBindings = zeroBinding : fmap mkDigitBinding ['1' .. '9']

zeroBinding :: VimBinding
zeroBinding = VimBindingE f
    where f "0" (VimState { vsMode = (Visual _) }) = WholeMatch $ do
              currentState <- getEditorDyn
              case vsCount currentState of
                  Just c -> do
                      setCountE (10 * c)
                      return Continue
                  Nothing -> do
                      withCurrentBuffer moveToSol
                      resetCountE
                      setStickyEolE False
                      return Continue
          f _ _ = NoMatch

setMarkBinding :: VimBinding
setMarkBinding = VimBindingE (f . T.unpack . _unEv)
    where f "m" (VimState { vsMode = (Visual _) }) = PartialMatch
          f ('m':c:[]) (VimState { vsMode = (Visual _) }) = WholeMatch $ do
              withCurrentBuffer $ setNamedMarkHereB [c]
              return Continue
          f _ _ = NoMatch

changeVisualStyleBinding :: VimBinding
changeVisualStyleBinding = VimBindingE f
    where f evs (VimState { vsMode = (Visual _) })
            | evs `elem` ["v", "V", "<C-v>"]
            = WholeMatch $ do
                  currentMode <- fmap vsMode getEditorDyn
                  let newStyle = case evs of
                         "v" -> Inclusive
                         "V" -> LineWise
                         "<C-v>" -> Block
                         _ -> error "Just silencing false positive warning."
                      newMode = Visual newStyle
                  if newMode == currentMode
                  then escAction
                  else do
                      modifyStateE $ \s -> s { vsMode = newMode }
<<<<<<< HEAD
                      withBuffer0 $ do
                          putRegionStyle newStyle
                          rectangleSelectionA .= (Block == newStyle)
=======
                      withCurrentBuffer $ do
                          assign regionStyleA newStyle
                          assign rectangleSelectionA $ Block == newStyle
>>>>>>> 68d174a5
                          setVisibleSelection True
                      return Finish
          f _ _ = NoMatch

mkDigitBinding :: Char -> VimBinding
mkDigitBinding c = VimBindingE (f . T.unpack . _unEv)
    where f [c'] (VimState { vsMode = (Visual _) }) | c == c'
            = WholeMatch $ do
                  modifyStateE mutate
                  return Continue
          f _ _ = NoMatch
          mutate vs@(VimState {vsCount = Nothing}) = vs { vsCount = Just d }
          mutate vs@(VimState {vsCount = Just count}) = vs { vsCount = Just $ count * 10 + d }
          d = ord c - ord '0'

motionBinding :: VimBinding
motionBinding = mkMotionBinding Continue $
    \m -> case m of
        Visual _ -> True
        _ -> False

regionOfSelectionB :: BufferM Region
regionOfSelectionB = savingPointB $ do
    start <- getSelectionMarkPointB
    stop <- pointB
    return $! mkRegion start stop

operatorBindings :: [VimOperator] -> [VimBinding]
operatorBindings operators = fmap mkOperatorBinding $ operators ++ visualOperators
    where visualOperators = fmap synonymOp
                                  [ ("x", "d")
                                  , ("~", "g~")
                                  , ("Y", "y")
                                  , ("u", "gu")
                                  , ("U", "gU")
                                  ]
          synonymOp (newName, existingName) =
                    VimOperator newName . operatorApplyToRegionE . fromJust
                    . stringToOperator operators $ existingName

chooseRegisterBinding :: VimBinding
chooseRegisterBinding = mkChooseRegisterBinding $
    \s -> case s of
        (VimState { vsMode = (Visual _) }) -> True
        _ -> False

shiftDBinding :: VimBinding
shiftDBinding = VimBindingE (f . T.unpack . _unEv)
    where f "D" (VimState { vsMode = (Visual _) }) = WholeMatch $ do
<<<<<<< HEAD
              (Visual style) <- vsMode <$> getEditorDyn
              reg <- withBuffer0 regionOfSelectionB
=======
              (Visual style) <- vsMode <$> getDynamic
              reg <- withCurrentBuffer regionOfSelectionB
>>>>>>> 68d174a5
              case style of
                  Block -> withCurrentBuffer $ do
                      (start, lengths) <- shapeOfBlockRegionB reg
                      moveTo start
                      startCol <- curCol
                      forM_ (reverse [0 .. length lengths - 1]) $ \l -> do
                          moveTo start
                          void $ lineMoveRel l
                          whenM (fmap (== startCol) curCol) deleteToEol
                      leftOnEol
                  _ ->  do
                      reg' <- withCurrentBuffer $ convertRegionToStyleB reg LineWise
                      reg'' <- withCurrentBuffer $ mkRegionOfStyleB (regionStart reg')
                                                              (regionEnd reg' -~ Size 1)
                                                              Exclusive
                      void $ operatorApplyToRegionE opDelete 1 $ StyledRegion LineWise reg''
              resetCountE
              switchModeE Normal
              return Finish
          f _ _ = NoMatch

mkOperatorBinding :: VimOperator -> VimBinding
mkOperatorBinding op = VimBindingE f
  where
    f evs (VimState { vsMode = (Visual _) }) =
      action <$ evs `matchesString` Ev (_unOp $ operatorName op)
    f _ _ = NoMatch
    action = do
<<<<<<< HEAD
        (Visual style) <- vsMode <$> getEditorDyn
        region <- withBuffer0 regionOfSelectionB
=======
        (Visual style) <- vsMode <$> getDynamic
        region <- withCurrentBuffer regionOfSelectionB
>>>>>>> 68d174a5
        count <- getCountE
        token <- operatorApplyToRegionE op count $ StyledRegion style region
        resetCountE
        clrStatus
        withCurrentBuffer $ do
            setVisibleSelection False
            putRegionStyle Inclusive
        return token

replaceBinding :: VimBinding
replaceBinding = VimBindingE (f . T.unpack . _unEv)
    where f evs (VimState { vsMode = (Visual _) }) =
              case evs of
                "r" -> PartialMatch
                ('r':c:[]) -> WholeMatch $ do
<<<<<<< HEAD
                    (Visual style) <- vsMode <$> getEditorDyn
                    region <- withBuffer0 regionOfSelectionB
                    withBuffer0 $ transformCharactersInRegionB (StyledRegion style region)
=======
                    (Visual style) <- vsMode <$> getDynamic
                    region <- withCurrentBuffer regionOfSelectionB
                    withCurrentBuffer $ transformCharactersInRegionB (StyledRegion style region)
>>>>>>> 68d174a5
                                      (\x -> if x == '\n' then x else c)
                    switchModeE Normal
                    return Finish
                _ -> NoMatch
          f _ _ = NoMatch

switchEdgeBinding :: VimBinding
switchEdgeBinding = VimBindingE (f . T.unpack . _unEv)
    where f [c] (VimState { vsMode = (Visual _) }) | c `elem` "oO"
              = WholeMatch $ do
<<<<<<< HEAD
                  (Visual style) <- vsMode <$> getEditorDyn
                  withBuffer0 $ do
=======
                  (Visual style) <- vsMode <$> getDynamic
                  withCurrentBuffer $ do
>>>>>>> 68d174a5
                      here <- pointB
                      there <- getSelectionMarkPointB
                      (here', there') <- case (c, style) of
                                            ('O', Block) -> flipRectangleB here there
                                            (_, _) -> return (there, here)
                      moveTo here'
                      setSelectionMarkPointB there'
                  return Continue
          f _ _ = NoMatch

insertBinding :: VimBinding
insertBinding = VimBindingE (f . T.unpack . _unEv)
    where f evs (VimState { vsMode = (Visual _) }) | evs `elem` group "IA"
            = WholeMatch $ do
<<<<<<< HEAD
                  (Visual style) <- vsMode <$> getEditorDyn
                  region <- withBuffer0 regionOfSelectionB
                  cursors <- withBuffer0 $ case evs of
=======
                  (Visual style) <- vsMode <$> getDynamic
                  region <- withCurrentBuffer regionOfSelectionB
                  cursors <- withCurrentBuffer $ case evs of
>>>>>>> 68d174a5
                      "I" -> leftEdgesOfRegionB style region
                      "A" -> rightEdgesOfRegionB style region
                      _ -> error "Just silencing ghc's false positive warning."
                  withCurrentBuffer $ moveTo $ head cursors
                  modifyStateE $ \s -> s { vsSecondaryCursors = drop 1 cursors }
                  switchModeE $ Insert (head evs)
                  return Continue
          f _ _ = NoMatch<|MERGE_RESOLUTION|>--- conflicted
+++ resolved
@@ -103,15 +103,9 @@
                   then escAction
                   else do
                       modifyStateE $ \s -> s { vsMode = newMode }
-<<<<<<< HEAD
-                      withBuffer0 $ do
+                      withCurrentBuffer $ do
                           putRegionStyle newStyle
                           rectangleSelectionA .= (Block == newStyle)
-=======
-                      withCurrentBuffer $ do
-                          assign regionStyleA newStyle
-                          assign rectangleSelectionA $ Block == newStyle
->>>>>>> 68d174a5
                           setVisibleSelection True
                       return Finish
           f _ _ = NoMatch
@@ -161,13 +155,8 @@
 shiftDBinding :: VimBinding
 shiftDBinding = VimBindingE (f . T.unpack . _unEv)
     where f "D" (VimState { vsMode = (Visual _) }) = WholeMatch $ do
-<<<<<<< HEAD
               (Visual style) <- vsMode <$> getEditorDyn
-              reg <- withBuffer0 regionOfSelectionB
-=======
-              (Visual style) <- vsMode <$> getDynamic
               reg <- withCurrentBuffer regionOfSelectionB
->>>>>>> 68d174a5
               case style of
                   Block -> withCurrentBuffer $ do
                       (start, lengths) <- shapeOfBlockRegionB reg
@@ -196,13 +185,8 @@
       action <$ evs `matchesString` Ev (_unOp $ operatorName op)
     f _ _ = NoMatch
     action = do
-<<<<<<< HEAD
         (Visual style) <- vsMode <$> getEditorDyn
-        region <- withBuffer0 regionOfSelectionB
-=======
-        (Visual style) <- vsMode <$> getDynamic
         region <- withCurrentBuffer regionOfSelectionB
->>>>>>> 68d174a5
         count <- getCountE
         token <- operatorApplyToRegionE op count $ StyledRegion style region
         resetCountE
@@ -218,15 +202,9 @@
               case evs of
                 "r" -> PartialMatch
                 ('r':c:[]) -> WholeMatch $ do
-<<<<<<< HEAD
                     (Visual style) <- vsMode <$> getEditorDyn
-                    region <- withBuffer0 regionOfSelectionB
-                    withBuffer0 $ transformCharactersInRegionB (StyledRegion style region)
-=======
-                    (Visual style) <- vsMode <$> getDynamic
                     region <- withCurrentBuffer regionOfSelectionB
                     withCurrentBuffer $ transformCharactersInRegionB (StyledRegion style region)
->>>>>>> 68d174a5
                                       (\x -> if x == '\n' then x else c)
                     switchModeE Normal
                     return Finish
@@ -237,13 +215,8 @@
 switchEdgeBinding = VimBindingE (f . T.unpack . _unEv)
     where f [c] (VimState { vsMode = (Visual _) }) | c `elem` "oO"
               = WholeMatch $ do
-<<<<<<< HEAD
                   (Visual style) <- vsMode <$> getEditorDyn
-                  withBuffer0 $ do
-=======
-                  (Visual style) <- vsMode <$> getDynamic
                   withCurrentBuffer $ do
->>>>>>> 68d174a5
                       here <- pointB
                       there <- getSelectionMarkPointB
                       (here', there') <- case (c, style) of
@@ -258,15 +231,9 @@
 insertBinding = VimBindingE (f . T.unpack . _unEv)
     where f evs (VimState { vsMode = (Visual _) }) | evs `elem` group "IA"
             = WholeMatch $ do
-<<<<<<< HEAD
                   (Visual style) <- vsMode <$> getEditorDyn
-                  region <- withBuffer0 regionOfSelectionB
-                  cursors <- withBuffer0 $ case evs of
-=======
-                  (Visual style) <- vsMode <$> getDynamic
                   region <- withCurrentBuffer regionOfSelectionB
                   cursors <- withCurrentBuffer $ case evs of
->>>>>>> 68d174a5
                       "I" -> leftEdgesOfRegionB style region
                       "A" -> rightEdgesOfRegionB style region
                       _ -> error "Just silencing ghc's false positive warning."
