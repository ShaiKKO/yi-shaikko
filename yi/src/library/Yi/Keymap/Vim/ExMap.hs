{-# LANGUAGE OverloadedStrings #-}
{-# OPTIONS_HADDOCK show-extensions #-}

-- |
-- Module      :  Yi.Keymap.Vim.ExMap
-- License     :  GPL-2
-- Maintainer  :  yi-devel@googlegroups.com
-- Stability   :  experimental
-- Portability :  portable
--
-- I'm a module waiting for some kind soul to give me a commentary!

module Yi.Keymap.Vim.ExMap
    ( defExMap
    ) where

<<<<<<< HEAD
import Control.Applicative
import Control.Monad (when)
import Data.Char (isSpace)
import Data.Maybe (fromJust)
import Data.List.Split (splitWhen)
import System.FilePath (isPathSeparator)

import Yi.Buffer.Adjusted hiding (Insert)
import Yi.Editor
import Yi.History
import Yi.Keymap
import Yi.Keymap.Vim.Common
import Yi.Keymap.Vim.StateUtils
import Yi.Keymap.Vim.Utils
import Yi.Keymap.Vim.Ex
import Yi.Utils

defExMap :: [String -> Maybe ExCommand] -> [VimBinding]
=======
import           Control.Applicative
import           Control.Monad (when)
import           Data.Char (isSpace)
import           Data.Maybe (fromJust)
import           Data.Monoid
import qualified Data.Text as T
import           System.FilePath (isPathSeparator)
import           Yi.Buffer hiding (Insert)
import           Yi.Editor
import           Yi.History
import           Yi.Keymap
import           Yi.Keymap.Vim.Common
import           Yi.Keymap.Vim.Ex
import           Yi.Keymap.Vim.StateUtils
import           Yi.Keymap.Vim.Utils
import qualified Yi.Rope as R
import           Yi.String

defExMap :: [EventString -> Maybe ExCommand] -> [VimBinding]
>>>>>>> 83ecc532
defExMap cmdParsers =
    [ exitBinding
    , completionBinding cmdParsers
    , finishBindingY cmdParsers
    , finishBindingE cmdParsers
    , failBindingE
    , historyBinding
    , printable
    ]

completionBinding :: [EventString -> Maybe ExCommand] -> VimBinding
completionBinding commandParsers = VimBindingY f
  where
    f "<Tab>" (VimState { vsMode = Ex }) = WholeMatch $ do
        commandString <- Ev . R.toText <$> withBuffer elemsB
        case evStringToExCommand commandParsers commandString of
          Just cmd -> complete cmd
          Nothing -> return ()
        return Drop
    f _ _ = NoMatch
    complete :: ExCommand -> YiM ()
    complete cmd = do
        possibilities <- cmdComplete cmd
        case possibilities of
          [] -> return ()
          (s:[]) -> updateCommand s
          ss -> do
              let s = commonTPrefix' ss
              updateCommand s
              withEditor . printMsg . T.unwords . fmap (dropToLastWordOf s) $ ss

    updateCommand :: T.Text -> YiM ()
    updateCommand s = do
        withBuffer $ replaceBufferContent (R.fromText s)
        withEditor $ do
            historyPrefixSet s
            modifyStateE $ \state -> state {
                vsOngoingInsertEvents = Ev s
            }

-- | TODO: verify whether 'T.split' works fine here in place of
-- @split@'s 'splitWhen'. If something breaks then you should use
-- 'splitWhen' + 'T.pack'/'T.unpack'.
dropToLastWordOf :: T.Text -> T.Text -> T.Text
dropToLastWordOf s = case reverse . T.split isWordSep $ s of
  []     -> id
  [_]    -> id
  _ : ws -> T.drop . succ . T.length . T.unwords $ ws
  where
    isWordSep :: Char -> Bool
    isWordSep c = isPathSeparator c || isSpace c

exitEx :: Bool -> EditorM ()
exitEx success = do
    when success historyFinish
    resetCountE
    switchModeE Normal
    closeBufferAndWindowE

exitBinding :: VimBinding
exitBinding = VimBindingE f
    where
      f "<CR>" (VimState { vsMode = Ex, vsOngoingInsertEvents = Ev "" })
          = WholeMatch action
      f evs (VimState { vsMode = Ex })
          = action <$ matchFromBool (evs `elem` ["<Esc>", "<C-c>"])
      f _ _ = NoMatch
      action = exitEx False >> return Drop

finishBindingY :: [EventString -> Maybe ExCommand] -> VimBinding
finishBindingY commandParsers = VimBindingY f
    where f evs state = finishAction commandParsers exEvalY
                      <$ finishPrereq commandParsers (not . cmdIsPure) evs state


finishBindingE :: [EventString -> Maybe ExCommand] -> VimBinding
finishBindingE commandParsers = VimBindingE f
    where f evs state = finishAction commandParsers exEvalE
                      <$ finishPrereq commandParsers cmdIsPure evs state

finishPrereq :: [EventString -> Maybe ExCommand] -> (ExCommand -> Bool)
    -> EventString -> VimState -> MatchResult ()
finishPrereq commandParsers cmdPred evs s =
    matchFromBool . and $
        [ vsMode s == Ex
        , evs == "<CR>"
        , case evStringToExCommand commandParsers (vsOngoingInsertEvents s) of
            Just cmd -> cmdPred cmd
            _ -> False
        ]

finishAction :: MonadEditor m => [EventString -> Maybe ExCommand] ->
    ([EventString -> Maybe ExCommand] -> EventString -> m ()) -> m RepeatToken
finishAction commandParsers execute = do
  s <- withEditor $ withBuffer0 elemsB
  withEditor $ exitEx True
  execute commandParsers (Ev $ R.toText s) -- TODO
  return Drop

failBindingE :: VimBinding
failBindingE = VimBindingE f
    where f evs s | vsMode s == Ex && evs == "<CR>"
            = WholeMatch $ do
                exitEx False
                state <- getDynamic
                printMsg . _unEv $ "Not an editor command: " <> vsOngoingInsertEvents state
                return Drop
          f _ _ = NoMatch

printable :: VimBinding
printable = VimBindingE f
    where f evs (VimState { vsMode = Ex }) = WholeMatch $ editAction evs
          f _ _ = NoMatch

historyBinding :: VimBinding
historyBinding = VimBindingE f
    where f evs (VimState { vsMode = Ex }) | evs `elem` fmap fst binds
             = WholeMatch $ do
              fromJust $ lookup evs binds
              command <- withBuffer0 elemsB
              modifyStateE $ \state -> state {
                  vsOngoingInsertEvents = Ev $ R.toText command
              }
              return Drop
          f _ _ = NoMatch
          binds =
              [ ("<Up>", historyUp)
              , ("<C-p>", historyUp)
              , ("<Down>", historyDown)
              , ("<C-n>", historyDown)
              ]

editAction :: EventString -> EditorM RepeatToken
editAction (Ev evs) = do
  withBuffer0 $ case evs of
      "<BS>"  -> bdeleteB
      "<C-h>" -> bdeleteB
      "<C-w>" -> do
          r <- regionOfPartNonEmptyB unitViWordOnLine Backward
          deleteRegionB r
      "<C-r>" -> return () -- TODO
      "<lt>" -> insertB '<'
      "<Del>" -> deleteB Character Forward
      "<Left>" -> moveXorSol 1
      "<C-b>" -> moveXorSol 1
      "<Right>" -> moveXorEol 1
      "<C-f>" -> moveXorEol 1
      "<Home>" -> moveToSol
      "<C-a>" -> moveToSol
      "<End>" -> moveToEol
      "<C-e>" -> moveToEol
      "<C-u>" -> moveToSol >> deleteToEol
      "<C-k>" -> deleteToEol
      evs' -> case T.length evs' of
        1 -> insertB $ T.head evs'
        _ -> error $ "Unhandled event " ++ show evs' ++ " in ex mode"
  command <- R.toText <$> withBuffer0 elemsB
  historyPrefixSet command
  modifyStateE $ \state -> state {
    vsOngoingInsertEvents = Ev command
  }
  return Drop<|MERGE_RESOLUTION|>--- conflicted
+++ resolved
@@ -10,30 +10,8 @@
 --
 -- I'm a module waiting for some kind soul to give me a commentary!
 
-module Yi.Keymap.Vim.ExMap
-    ( defExMap
-    ) where
+module Yi.Keymap.Vim.ExMap (defExMap) where
 
-<<<<<<< HEAD
-import Control.Applicative
-import Control.Monad (when)
-import Data.Char (isSpace)
-import Data.Maybe (fromJust)
-import Data.List.Split (splitWhen)
-import System.FilePath (isPathSeparator)
-
-import Yi.Buffer.Adjusted hiding (Insert)
-import Yi.Editor
-import Yi.History
-import Yi.Keymap
-import Yi.Keymap.Vim.Common
-import Yi.Keymap.Vim.StateUtils
-import Yi.Keymap.Vim.Utils
-import Yi.Keymap.Vim.Ex
-import Yi.Utils
-
-defExMap :: [String -> Maybe ExCommand] -> [VimBinding]
-=======
 import           Control.Applicative
 import           Control.Monad (when)
 import           Data.Char (isSpace)
@@ -41,7 +19,7 @@
 import           Data.Monoid
 import qualified Data.Text as T
 import           System.FilePath (isPathSeparator)
-import           Yi.Buffer hiding (Insert)
+import           Yi.Buffer.Adjusted hiding (Insert)
 import           Yi.Editor
 import           Yi.History
 import           Yi.Keymap
@@ -53,7 +31,6 @@
 import           Yi.String
 
 defExMap :: [EventString -> Maybe ExCommand] -> [VimBinding]
->>>>>>> 83ecc532
 defExMap cmdParsers =
     [ exitBinding
     , completionBinding cmdParsers
