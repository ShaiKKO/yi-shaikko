{-# LANGUAGE OverloadedStrings #-}
{-# OPTIONS_HADDOCK show-extensions #-}

-- |
-- Module      :  Yi.Keymap.Vim.NormalOperatorPendingMap
-- License     :  GPL-2
-- Maintainer  :  yi-devel@googlegroups.com
-- Stability   :  experimental
-- Portability :  portable

module Yi.Keymap.Vim.NormalOperatorPendingMap
<<<<<<< HEAD
  ( defNormalOperatorPendingMap
  ) where

import Control.Monad
import Control.Applicative
import Data.Char (isDigit)
import Data.List (isPrefixOf)
import Data.Maybe (fromMaybe, fromJust)

import Yi.Buffer.Adjusted hiding (Insert)
import Yi.Editor
import Yi.Keymap.Keys
import Yi.Keymap.Vim.Common
import Yi.Keymap.Vim.Motion
import Yi.Keymap.Vim.Operator
import Yi.Keymap.Vim.StateUtils
import Yi.Keymap.Vim.StyledRegion
import Yi.Keymap.Vim.TextObject
import Yi.Keymap.Vim.Utils
=======
       (defNormalOperatorPendingMap) where

import           Control.Applicative
import           Control.Monad
import           Data.Char (isDigit)
import           Data.List (isPrefixOf)
import           Data.Maybe (fromMaybe, fromJust)
import           Data.Monoid
import qualified Data.Text as T
import           Yi.Buffer hiding (Insert)
import           Yi.Editor
import           Yi.Keymap.Keys
import           Yi.Keymap.Vim.Common
import           Yi.Keymap.Vim.Motion
import           Yi.Keymap.Vim.Operator
import           Yi.Keymap.Vim.StateUtils
import           Yi.Keymap.Vim.StyledRegion
import           Yi.Keymap.Vim.TextObject
import           Yi.Keymap.Vim.Utils
>>>>>>> 83ecc532

defNormalOperatorPendingMap :: [VimOperator] -> [VimBinding]
defNormalOperatorPendingMap operators = [textObject operators, escBinding]

textObject :: [VimOperator] -> VimBinding
textObject operators = VimBindingE f
  where
    f evs vs = case vsMode vs of
                        NormalOperatorPending _ -> WholeMatch $ action evs
                        _ -> NoMatch
    action (Ev evs) = do
        currentState <- getDynamic

        let partial = vsTextObjectAccumulator currentState
            opChar = Ev . T.pack $ lastCharForOperator op
            op = fromJust $ stringToOperator operators opname
            (NormalOperatorPending opname) = vsMode currentState

        -- vim treats cw as ce
        let evs' = if opname == Op "c" && T.last evs == 'w' &&
                       (case parseOperand opChar (evr evs) of
                           JustMove _ -> True
                           _ -> False)
                   then T.init evs `T.snoc` 'e'
                   else evs
            -- TODO: fix parseOperand to take EventString as second arg
            evr x = T.unpack . _unEv $ partial <> Ev x
            operand = parseOperand opChar (evr evs')

        case operand of
            NoOperand -> do
                dropTextObjectAccumulatorE
                resetCountE
                switchModeE Normal
                return Drop
            PartialOperand -> do
                accumulateTextObjectEventE (Ev evs)
                return Continue
            _ -> do
                count <- getCountE
                dropTextObjectAccumulatorE
                token <- case operand of
                    JustTextObject cto@(CountedTextObject n _) -> do
                        normalizeCountE (Just n)
                        operatorApplyToTextObjectE op 1 $
                            changeTextObjectCount (count * n) cto
                    JustMove (CountedMove n m) -> do
                        mcount <- getMaybeCountE
                        normalizeCountE n
                        region <- withBuffer0 $ regionOfMoveB $ CountedMove (maybeMult mcount n) m
                        operatorApplyToRegionE op 1 region
                    JustOperator n style -> do
                        normalizeCountE (Just n)
                        normalizedCount <- getCountE
                        region <- withBuffer0 $ regionForOperatorLineB normalizedCount style
                        curPoint <- withBuffer0 pointB
                        token <- operatorApplyToRegionE op 1 region
                        when (opname == Op "y") $
                            withBuffer0 $ moveTo curPoint
                        return token

                    _ -> error "can't happen"
                resetCountE
                return token

regionForOperatorLineB :: Int -> RegionStyle -> BufferM StyledRegion
regionForOperatorLineB n style = normalizeRegion =<< StyledRegion style <$> savingPointB (do
    current <- pointB
    if n == 1
    then do
        firstNonSpaceB
        p0 <- pointB
        return $! mkRegion p0 current
    else do
        void $ lineMoveRel (n-2)
        moveToEol
        rightB
        firstNonSpaceB
        p1 <- pointB
        return $! mkRegion current p1)

escBinding :: VimBinding
escBinding = mkBindingE ReplaceSingleChar Drop (spec KEsc, return (), resetCount . switchMode Normal)

data OperandParseResult = JustTextObject !CountedTextObject
                         | JustMove !CountedMove
                         | JustOperator !Int !RegionStyle -- ^ like dd and d2vd
                         | PartialOperand
                         | NoOperand

parseOperand :: EventString -> String -> OperandParseResult
parseOperand opChar s = parseCommand mcount styleMod opChar commandString
    where (mcount, styleModString, commandString) = splitCountModifierCommand s
          styleMod = case styleModString of
            "" -> id
            "V" -> const LineWise
            "<C-v>" -> const Block
            "v" -> \style -> case style of
              Exclusive -> Inclusive
              _ -> Exclusive
            _ -> error "Can't happen"

-- | TODO: should this String be EventString?
parseCommand :: Maybe Int -> (RegionStyle -> RegionStyle)
             -> EventString -> String -> OperandParseResult
parseCommand _ _ _ "" = PartialOperand
parseCommand _ _ _ "i" = PartialOperand
parseCommand _ _ _ "a" = PartialOperand
parseCommand _ _ _ "g" = PartialOperand
parseCommand n sm o s | o' == s = JustOperator (fromMaybe 1 n) (sm LineWise)
  where o' = T.unpack . _unEv $ o
parseCommand n sm _ s = case stringToMove . Ev $ T.pack s of
  WholeMatch m -> JustMove $ CountedMove n $ changeMoveStyle sm m
  PartialMatch -> PartialOperand
  NoMatch -> case stringToTextObject s of
    Just to -> JustTextObject $ CountedTextObject (fromMaybe 1 n)
               $ changeTextObjectStyle sm to
    Nothing -> NoOperand


-- Parse event string that can go after operator
-- w -> (Nothing, "", "w")
-- 2w -> (Just 2, "", "w")
-- V2w -> (Just 2, "V", "w")
-- v2V3<C-v>w -> (Just 6, "<C-v>", "w")
-- vvvvvvvvvvvvvw -> (Nothing, "v", "w")
splitCountModifierCommand :: String -> (Maybe Int, String, String)
splitCountModifierCommand = go "" Nothing [""]
    where go ds count mods (h:t) | isDigit h = go (ds <> [h]) count mods t
          go ds@(_:_) count mods s@(h:_) | not (isDigit h) = go [] (maybeMult count (Just (read ds))) mods s
          go [] count mods (h:t) | h `elem` "vV" = go [] count ([h]:mods) t
          go [] count mods s | "<C-v>" `isPrefixOf` s = go [] count ("<C-v>":mods) (drop 5 s)
          go [] count mods s = (count, head mods, s)
          go ds count mods [] = (maybeMult count (Just (read ds)), head mods, [])
          go (_:_) _ _ (_:_) = error "Can't happen because isDigit and not isDigit cover every case"<|MERGE_RESOLUTION|>--- conflicted
+++ resolved
@@ -9,27 +9,6 @@
 -- Portability :  portable
 
 module Yi.Keymap.Vim.NormalOperatorPendingMap
-<<<<<<< HEAD
-  ( defNormalOperatorPendingMap
-  ) where
-
-import Control.Monad
-import Control.Applicative
-import Data.Char (isDigit)
-import Data.List (isPrefixOf)
-import Data.Maybe (fromMaybe, fromJust)
-
-import Yi.Buffer.Adjusted hiding (Insert)
-import Yi.Editor
-import Yi.Keymap.Keys
-import Yi.Keymap.Vim.Common
-import Yi.Keymap.Vim.Motion
-import Yi.Keymap.Vim.Operator
-import Yi.Keymap.Vim.StateUtils
-import Yi.Keymap.Vim.StyledRegion
-import Yi.Keymap.Vim.TextObject
-import Yi.Keymap.Vim.Utils
-=======
        (defNormalOperatorPendingMap) where
 
 import           Control.Applicative
@@ -39,7 +18,7 @@
 import           Data.Maybe (fromMaybe, fromJust)
 import           Data.Monoid
 import qualified Data.Text as T
-import           Yi.Buffer hiding (Insert)
+import           Yi.Buffer.Adjusted hiding (Insert)
 import           Yi.Editor
 import           Yi.Keymap.Keys
 import           Yi.Keymap.Vim.Common
@@ -49,7 +28,6 @@
 import           Yi.Keymap.Vim.StyledRegion
 import           Yi.Keymap.Vim.TextObject
 import           Yi.Keymap.Vim.Utils
->>>>>>> 83ecc532
 
 defNormalOperatorPendingMap :: [VimOperator] -> [VimBinding]
 defNormalOperatorPendingMap operators = [textObject operators, escBinding]
