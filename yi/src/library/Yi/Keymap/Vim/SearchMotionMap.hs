--- conflicted
+++ resolved
@@ -9,23 +9,13 @@
 -- Stability   :  experimental
 -- Portability :  portable
 
-<<<<<<< HEAD
-import Yi.Buffer.Adjusted
-import Yi.Editor
-import Yi.History
-import Yi.Keymap.Vim.Common
-import Yi.Keymap.Vim.Search
-import Yi.Keymap.Vim.StateUtils
-import Yi.Keymap.Vim.Utils
-import Yi.Search
-=======
 module Yi.Keymap.Vim.SearchMotionMap (defSearchMotionMap) where
 
 import           Control.Applicative
 import           Control.Monad
 import           Data.Maybe (fromMaybe)
 import qualified Data.Text as T
-import           Yi.Buffer
+import           Yi.Buffer.Adjusted
 import           Yi.Editor
 import           Yi.History
 import           Yi.Keymap.Vim.Common
@@ -34,7 +24,6 @@
 import           Yi.Keymap.Vim.Utils
 import qualified Yi.Rope as R
 import           Yi.Search
->>>>>>> 83ecc532
 
 defSearchMotionMap :: [VimBinding]
 defSearchMotionMap = [enterBinding, editBinding, exitBinding]
