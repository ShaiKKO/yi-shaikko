<<<<<<< HEAD
module Yi.Keymap.Vim.NormalMap
    ( defNormalMap
    ) where

import Control.Monad
import Control.Applicative
import Control.Lens hiding (re)
import System.Directory (doesFileExist)

import Data.Char
import Data.List (group)
import Data.Maybe (fromMaybe)
import Data.Monoid
import qualified Data.HashMap.Strict as HM
import qualified Data.Rope as R

import Yi.Buffer.Adjusted hiding (Insert)
import Yi.Core (quitEditor, closeWindow)
import Yi.Editor
import Yi.Event
import Yi.File (editFile, fwriteE)
import Yi.History
import Yi.Keymap
import Yi.Keymap.Keys
import Yi.Keymap.Vim.Common
import Yi.Keymap.Vim.Eval
import Yi.Keymap.Vim.Motion
import Yi.Keymap.Vim.Operator
import Yi.Keymap.Vim.Search
import Yi.Keymap.Vim.StateUtils
import Yi.Keymap.Vim.StyledRegion
import Yi.Keymap.Vim.Utils
import Yi.Keymap.Vim.Tag
import Yi.MiniBuffer
import Yi.Misc
import Yi.Monad
import Yi.Regex (seInput, makeSearchOptsM)
import Yi.Search (getRegexE, isearchInitE, setRegexE, makeSimpleSearch)
import Yi.Utils (io)
=======
{-# LANGUAGE LambdaCase #-}
{-# LANGUAGE OverloadedStrings #-}
{-# OPTIONS_HADDOCK show-extensions #-}

-- |
-- Module      :  Yi.Keymap.Vim.NormalMap
-- License     :  GPL-2
-- Maintainer  :  yi-devel@googlegroups.com
-- Stability   :  experimental
-- Portability :  portable

module Yi.Keymap.Vim.NormalMap (defNormalMap) where

import           Control.Applicative
import           Control.Lens hiding (re)
import           Control.Monad
import           Data.Char
import           Data.HashMap.Strict (singleton, lookup)
import           Data.List (group)
import           Data.Maybe (fromMaybe)
import           Data.Monoid
import qualified Data.Text as T
import           Prelude hiding (null, lookup)
import           System.Directory (doesFileExist)
import           Yi.Buffer hiding (Insert)
import           Yi.Core (quitEditor, closeWindow)
import           Yi.Editor
import           Yi.Event
import           Yi.File (editFile, fwriteE)
import           Yi.History
import           Yi.Keymap
import           Yi.Keymap.Keys
import           Yi.Keymap.Vim.Common
import           Yi.Keymap.Vim.Eval
import           Yi.Keymap.Vim.Motion
import           Yi.Keymap.Vim.Operator
import           Yi.Keymap.Vim.Search
import           Yi.Keymap.Vim.StateUtils
import           Yi.Keymap.Vim.StyledRegion
import           Yi.Keymap.Vim.Tag
import           Yi.Keymap.Vim.Utils
import           Yi.MiniBuffer
import           Yi.Misc
import           Yi.Monad
import           Yi.Regex (seInput, makeSearchOptsM)
import qualified Yi.Rope as R
import           Yi.Search (getRegexE, isearchInitE,
                            setRegexE, makeSimpleSearch)
import           Yi.String
import           Yi.Tag (Tag(..))
import           Yi.Utils (io)
>>>>>>> 83ecc532

mkDigitBinding :: Char -> VimBinding
mkDigitBinding c = mkBindingE Normal Continue (char c, return (), mutate)
  where
    mutate vs@(VimState {vsCount = Nothing}) = vs { vsCount = Just d }
    mutate vs@(VimState {vsCount = Just count}) =
      vs { vsCount = Just $ count * 10 + d }
    d = ord c - ord '0'

defNormalMap :: [VimOperator] -> [VimBinding]
defNormalMap operators =
    [recordMacroBinding, finishRecordingMacroBinding, playMacroBinding] <>
    [zeroBinding, repeatBinding, motionBinding, searchBinding] <>
    [chooseRegisterBinding, setMarkBinding] <>
    fmap mkDigitBinding ['1' .. '9'] <>
    operatorBindings operators <>
    finishingBingings <>
    continuingBindings <>
    nonrepeatableBindings <>
    jumpBindings <>
    fileEditBindings <>
    [tabTraversalBinding] <>
    [tagJumpBinding, tagPopBinding]

tagJumpBinding :: VimBinding
tagJumpBinding = mkBindingY Normal (Event (KASCII ']') [MCtrl], f, id)
   where f = withBuffer readCurrentWordB >>= gotoTag . Tag . R.toText

tagPopBinding :: VimBinding
tagPopBinding = mkBindingY Normal (Event (KASCII 't') [MCtrl], f, id)
   where f = popTag

motionBinding :: VimBinding
motionBinding = mkMotionBinding Drop $
    \m -> case m of
        Normal -> True
        _ -> False

chooseRegisterBinding :: VimBinding
chooseRegisterBinding = mkChooseRegisterBinding ((== Normal) . vsMode)

zeroBinding :: VimBinding
zeroBinding = VimBindingE f
    where f "0" (VimState {vsMode = Normal}) = WholeMatch $ do
              currentState <- getDynamic
              case vsCount currentState of
                  Just c -> do
                      setCountE (10 * c)
                      return Continue
                  Nothing -> do
                      withBuffer0 moveToSol
                      resetCountE
                      setStickyEolE False
                      return Drop
          f _ _ = NoMatch

repeatBinding :: VimBinding
repeatBinding = VimBindingE (f . T.unpack . _unEv)
  where
    f "." (VimState {vsMode = Normal}) = WholeMatch $ do
      currentState <- getDynamic
      case vsRepeatableAction currentState of
          Nothing -> return ()
          Just (RepeatableAction prevCount (Ev actionString)) -> do
              let count = showT $ fromMaybe prevCount (vsCount currentState)
              scheduleActionStringForEval . Ev $ count <> actionString
              resetCountE
      return Drop
    f _ _ = NoMatch

jumpBindings :: [VimBinding]
jumpBindings = fmap (mkBindingE Normal Drop)
    [ (ctrlCh 'o', jumpBackE, id)
    , (spec KTab, jumpForwardE, id)
    , (ctrlCh '^', controlCarrot, resetCount)
    , (ctrlCh '6', controlCarrot, resetCount)
    ]
  where
    controlCarrot = alternateBufferE . (+ (-1)) =<< getCountE

finishingBingings :: [VimBinding]
finishingBingings = fmap (mkStringBindingE Normal Finish)
    [ ("x", cutCharE Forward =<< getCountE, resetCount)
    , ("<Del>", cutCharE Forward =<< getCountE, resetCount)
    , ("X", cutCharE Backward =<< getCountE, resetCount)

    , ("D",
        do region <- withBuffer0 $ regionWithTwoMovesB (return ()) moveToEol
           void $ operatorApplyToRegionE opDelete 1 $ StyledRegion Exclusive region
        , id)

    -- Pasting
    , ("p", pasteAfter, id)
    , ("P", pasteBefore, id)

    -- Miscellaneous.
    , ("~", do
           count <- getCountE
           withBuffer0 $ do
               transformCharactersInLineN count switchCaseChar
               leftOnEol
        , resetCount)
    , ("J", do
        count <- fmap (flip (-) 1 . max 2) getCountE
        withBuffer0 $ do
            (StyledRegion s r) <- case stringToMove "j" of
                WholeMatch m -> regionOfMoveB $ CountedMove (Just count) m
                _ -> error "can't happen"
            void $ lineMoveRel $ count - 1
            moveToEol
            joinLinesB =<< convertRegionToStyleB r s
       , resetCount)
    ]

pasteBefore :: EditorM ()
pasteBefore = do
    -- TODO: use count
    register <- getRegisterE . vsActiveRegister =<< getDynamic
    case register of
        Nothing -> return ()
        Just (Register LineWise rope) -> withBuffer0 $ unless (R.null rope) $
            -- Beware of edge cases ahead
            insertRopeWithStyleB (addNewLineIfNecessary rope) LineWise
        Just (Register style rope) -> withBuffer0 $ pasteInclusiveB rope style

pasteAfter :: EditorM ()
pasteAfter = do
    -- TODO: use count
    register <- getRegisterE . vsActiveRegister =<< getDynamic
    case register of
        Nothing -> return ()
        Just (Register LineWise rope) -> withBuffer0 $ do
            -- Beware of edge cases ahead
            moveToEol
            eof <- atEof
            when eof $ insertB '\n'
            rightB
            insertRopeWithStyleB (addNewLineIfNecessary rope) LineWise
            when eof $ savingPointB $ do
                newSize <- sizeB
                moveTo (newSize - 1)
                curChar <- readB
                when (curChar == '\n') $ deleteN 1
        Just (Register style rope) -> withBuffer0 $ do
            whenM (fmap not atEol) rightB
            pasteInclusiveB rope style

operatorBindings :: [VimOperator] -> [VimBinding]
operatorBindings = fmap mkOperatorBinding
  where
    mkT (Op o) = (Ev o, return (), switchMode . NormalOperatorPending $ Op o)
    mkOperatorBinding (VimOperator {operatorName = opName}) =
      mkStringBindingE Normal Continue $ mkT opName

continuingBindings :: [VimBinding]
continuingBindings = fmap (mkStringBindingE Normal Continue)
    [ ("r", return (), switchMode ReplaceSingleChar) -- TODO make it just a binding

    -- Transition to insert mode
    , ("i", return (), switchMode $ Insert 'i')
    , ("<Ins>", return (), switchMode $ Insert 'i')
    , ("I", withBuffer0 firstNonSpaceB, switchMode $ Insert 'I')
    , ("a", withBuffer0 rightB, switchMode $ Insert 'a')
    , ("A", withBuffer0 moveToEol, switchMode $ Insert 'A')
    , ("o", withBuffer0 $ do
          moveToEol
          newlineAndIndentB
        , switchMode $ Insert 'o')
    , ("O", withBuffer0 $ do
                     moveToSol
                     newlineB
                     leftB
                     indentAsNextB
        , switchMode $ Insert 'O')

    -- Transition to visual
    , ("v", enableVisualE Inclusive, resetCount . switchMode (Visual Inclusive))
    , ("V", enableVisualE LineWise, resetCount . switchMode (Visual LineWise))
    , ("<C-v>", enableVisualE Block, resetCount . switchMode (Visual Block))
    ]

nonrepeatableBindings :: [VimBinding]
nonrepeatableBindings = fmap (mkBindingE Normal Drop)
    [ (spec KEsc, return (), resetCount)
    , (ctrlCh 'c', return (), resetCount)

    -- Changing
    , (char 'C',
        do region <- withBuffer0 $ regionWithTwoMovesB (return ()) moveToEol
           void $ operatorApplyToRegionE opChange 1 $ StyledRegion Exclusive region
        , switchMode $ Insert 'C')
    , (char 's', cutCharE Forward =<< getCountE, switchMode $ Insert 's')
    , (char 'S',
        do region <- withBuffer0 $ regionWithTwoMovesB firstNonSpaceB moveToEol
           void $ operatorApplyToRegionE opDelete 1 $ StyledRegion Exclusive region
        , switchMode $ Insert 'S')

    -- Replacing
    , (char 'R', return (), switchMode Replace)

    -- Yanking
    , ( char 'Y'
      , do region <- withBuffer0 $ regionWithTwoMovesB (return ()) moveToEol
           void $ operatorApplyToRegionE opYank 1 $ StyledRegion Exclusive region
      , id
      )

    -- Search
    , (char '*', addVimJumpHereE >> searchWordE True Forward, resetCount)
    , (char '#', addVimJumpHereE >> searchWordE True Backward, resetCount)
    , (char 'n', addVimJumpHereE >> withCount (continueSearching id), resetCount)
    , (char 'N', addVimJumpHereE >> withCount (continueSearching reverseDir), resetCount)
    , (char ';', repeatGotoCharE id, id)
    , (char ',', repeatGotoCharE reverseDir, id)

    -- Repeat
    , (char '&', return (), id) -- TODO

    -- Transition to ex
    , (char ':', do
        void (spawnMinibufferE ":" id)
        historyStart
        historyPrefixSet ""
      , switchMode Ex)

    -- Undo
    , (char 'u', withCountOnBuffer0 undoB >> withBuffer0 leftOnEol, id)
    , (char 'U', withCountOnBuffer0 undoB >> withBuffer0 leftOnEol, id) -- TODO
    , (ctrlCh 'r', withCountOnBuffer0 redoB >> withBuffer0 leftOnEol, id)

    -- scrolling
    ,(ctrlCh 'b', getCountE >>= withBuffer0 . upScreensB, id)
    ,(ctrlCh 'f', getCountE >>= withBuffer0 . downScreensB, id)
    ,(ctrlCh 'u', getCountE >>= withBuffer0 . vimScrollByB (negate . (`div` 2)), id)
    ,(ctrlCh 'd', getCountE >>= withBuffer0 . vimScrollByB (`div` 2), id)
    ,(ctrlCh 'y', getCountE >>= withBuffer0 . vimScrollB . negate, id)
    ,(ctrlCh 'e', getCountE >>= withBuffer0 . vimScrollB, id)

    -- unsorted TODO
    , (char '-', return (), id)
    , (char '+', return (), id)
    , (spec KEnter, return (), id)
    ] <> fmap (mkStringBindingE Normal Drop)
    [ ("g*", searchWordE False Forward, resetCount)
    , ("g#", searchWordE False Backward, resetCount)
    , ("<C-g>", printFileInfoE, resetCount)
    , ("<C-w>c", tryCloseE, resetCount)
    , ("<C-w>o", closeOtherE, resetCount)
    , ("<C-w>s", splitE, resetCount)
    , ("<C-w>w", nextWinE, resetCount)
    , ("<C-w><C-w>", nextWinE, resetCount)
    , ("<C-w>W", prevWinE, resetCount)
    , ("<C-w>p", prevWinE, resetCount)
    , ("<C-a>", getCountE >>= withBuffer0 . incrementNextNumberByB, resetCount)
    , ("<C-x>", getCountE >>= withBuffer0 . incrementNextNumberByB . negate, resetCount)

    -- z commands
    -- TODO Add prefix count
    , ("zt", withBuffer0 scrollCursorToTopB, resetCount)
    , ("zb", withBuffer0 scrollCursorToBottomB, resetCount)
    , ("zz", withBuffer0 scrollToCursorB, resetCount)
    {- -- TODO Horizantal scrolling
    , ("ze", withBuffer0 .., resetCount)
    , ("zs", withBuffer0 .., resetCount)
    , ("zH", withBuffer0 .., resetCount)
    , ("zL", withBuffer0 .., resetCount)
    , ("zh", withBuffer0 .., resetCount)
    , ("zl", withBuffer0 .., resetCount)
    -}
    , ("z.", withBuffer0 $ scrollToCursorB >> moveToSol, resetCount)
    , ("z+", withBuffer0 scrollToLineBelowWindowB, resetCount)
    , ("z-", withBuffer0 $ scrollCursorToBottomB >> moveToSol, resetCount)
    , ("z^", withBuffer0 scrollToLineAboveWindowB, resetCount)
    {- -- TODO Code folding
    , ("zf", .., resetCount)
    , ("zc", .., resetCount)
    , ("zo", .., resetCount)
    , ("za", .., resetCount)
    , ("zC", .., resetCount)
    , ("zO", .., resetCount)
    , ("zA", .., resetCount)
    , ("zr", .., resetCount)
    , ("zR", .., resetCount)
    , ("zm", .., resetCount)
    , ("zM", .., resetCount)
    -}

    -- Z commands
    ] <> fmap (mkStringBindingY Normal)
    [ ("ZQ", quitEditor, id)
    -- TODO ZZ should replicate :x not :wq
    , ("ZZ", fwriteE >> closeWindow, id)
    ]

fileEditBindings :: [VimBinding]
fileEditBindings =  fmap (mkStringBindingY Normal)
    [ ("gf", openFileUnderCursor Nothing, resetCount)
    , ("<C-w>gf", openFileUnderCursor $ Just newTabE, resetCount)
    , ("<C-w>f", openFileUnderCursor $ Just (splitE >> prevWinE), resetCount)
    ]

setMarkBinding :: VimBinding
setMarkBinding = VimBindingE (f . T.unpack . _unEv)
    where f _ s | vsMode s /= Normal = NoMatch
          f "m" _ = PartialMatch
          f ('m':c:[]) _ = WholeMatch $ do
              withBuffer0 $ setNamedMarkHereB [c]
              return Drop
          f _ _ = NoMatch

searchWordE :: Bool -> Direction -> EditorM ()
searchWordE wholeWord dir = do
  word <- withBuffer0 readCurrentWordB

  let search re = do
        setRegexE re
        assign searchDirectionA dir
        withCount $ continueSearching (const dir)

  if wholeWord
  then case makeSearchOptsM [] $ "\\<" <> R.toString word <> "\\>" of
          Right re -> search re
          Left _ -> return ()
  else search $ makeSimpleSearch word

searchBinding :: VimBinding
searchBinding = VimBindingE (f . T.unpack . _unEv)
    where f evs (VimState { vsMode = Normal }) | evs `elem` group "/?"
            = WholeMatch $ do
                  state <- fmap vsMode getDynamic
                  let dir = if evs == "/" then Forward else Backward
                  switchModeE $ Search state dir
                  isearchInitE dir
                  historyStart
                  historyPrefixSet T.empty
                  return Continue
          f _ _ = NoMatch

continueSearching :: (Direction -> Direction) -> EditorM ()
continueSearching fdir = do
  getRegexE >>= \case
    Just regex -> do
      dir <- fdir <$> use searchDirectionA
      printMsg . T.pack $ (if dir == Forward then '/' else '?') : seInput regex
      void $ doVimSearch Nothing [] dir
    Nothing -> printMsg "No previous search pattern"

repeatGotoCharE :: (Direction -> Direction) -> EditorM ()
repeatGotoCharE mutateDir = do
    prevCommand <- fmap vsLastGotoCharCommand getDynamic
    count <- getCountE
    withBuffer0 $ case prevCommand of
        Just (GotoCharCommand c dir style) -> do
            let newDir = mutateDir dir
            let move = gotoCharacterB c newDir style True
            p0 <- pointB
            replicateM_ (count - 1) $ do
                move
                when (style == Exclusive) $ moveB Character newDir
            p1 <- pointB
            move
            p2 <- pointB
            when (p1 == p2) $ moveTo p0
        Nothing -> return ()

enableVisualE :: RegionStyle -> EditorM ()
enableVisualE style = withBuffer0 $ do
    assign regionStyleA style
    assign rectangleSelectionA $ Block == style
    setVisibleSelection True
    pointB >>= setSelectionMarkPointB

cutCharE :: Direction -> Int -> EditorM ()
cutCharE dir count = do
    r <- withBuffer0 $ do
        p0 <- pointB
        (if dir == Forward then moveXorEol else moveXorSol) count
        p1 <- pointB
        let region = mkRegion p0 p1
        rope <- readRegionB region
        deleteRegionB $ mkRegion p0 p1
        leftOnEol
        return rope
    regName <- fmap vsActiveRegister getDynamic
    setRegisterE regName Inclusive r

tabTraversalBinding :: VimBinding
tabTraversalBinding = VimBindingE (f . T.unpack . _unEv)
    where f "g" (VimState { vsMode = Normal }) = PartialMatch
          f ('g':c:[]) (VimState { vsMode = Normal }) | c `elem` "tT" = WholeMatch $ do
              count <- getCountE
              replicateM_ count $ if c == 'T' then previousTabE else nextTabE
              resetCountE
              return Drop
          f _ _ = NoMatch

openFileUnderCursor :: Maybe (EditorM ()) -> YiM ()
openFileUnderCursor editorAction = do
  fileName <- fmap R.toString . withEditor . withBuffer0 $ readUnitB unitViWORD
  fileExists <- io $ doesFileExist fileName
  if (not fileExists) then
      withEditor . fail $ "Can't find file \"" <> fileName <> "\""
  else do
      maybeM withEditor editorAction
      void . editFile $ fileName

recordMacroBinding :: VimBinding
recordMacroBinding = VimBindingE (f . T.unpack . _unEv)
    where f "q" (VimState { vsMode = Normal
                          , vsCurrentMacroRecording = Nothing })
                = PartialMatch
          f ['q', c] (VimState { vsMode = Normal })
              = WholeMatch $ do
                    modifyStateE $ \s ->
                        s { vsCurrentMacroRecording = Just (c, mempty) }
                    return Finish
          f _ _ = NoMatch

finishRecordingMacroBinding :: VimBinding
finishRecordingMacroBinding = VimBindingE (f . T.unpack . _unEv)
    where f "q" (VimState { vsMode = Normal
                          , vsCurrentMacroRecording = Just (macroName, Ev macroBody) })
                = WholeMatch $ do
                      let reg = Register Exclusive (R.fromText (T.drop 2 macroBody))
                      modifyStateE $ \s ->
                          s { vsCurrentMacroRecording = Nothing
                              , vsRegisterMap = singleton macroName reg
                                              <> vsRegisterMap s
                              }
                      return Finish
          f _ _ = NoMatch

playMacroBinding :: VimBinding
playMacroBinding = VimBindingE (f . T.unpack . _unEv)
    where f "@" (VimState { vsMode = Normal }) = PartialMatch
          f ['@', c] (VimState { vsMode = Normal
                               , vsRegisterMap = registers
                               , vsCount = mbCount }) = WholeMatch $ do
              resetCountE
              case lookup c registers of
                  Just (Register _ evs) -> do
                      let count = fromMaybe 1 mbCount
                          mkAct = Ev . T.replicate count . R.toText
                      scheduleActionStringForEval . mkAct $ evs
                      return Finish
                  Nothing -> return Drop
          f _ _ = NoMatch

-- TODO: withCount name implies that parameter has type (Int -> EditorM ())
--       Is there a better name for this function?
withCount :: EditorM () -> EditorM ()
withCount action = flip replicateM_ action =<< getCountE

withCountOnBuffer0 :: BufferM () -> EditorM ()
withCountOnBuffer0 action = withCount $ withBuffer0 action<|MERGE_RESOLUTION|>--- conflicted
+++ resolved
@@ -1,44 +1,3 @@
-<<<<<<< HEAD
-module Yi.Keymap.Vim.NormalMap
-    ( defNormalMap
-    ) where
-
-import Control.Monad
-import Control.Applicative
-import Control.Lens hiding (re)
-import System.Directory (doesFileExist)
-
-import Data.Char
-import Data.List (group)
-import Data.Maybe (fromMaybe)
-import Data.Monoid
-import qualified Data.HashMap.Strict as HM
-import qualified Data.Rope as R
-
-import Yi.Buffer.Adjusted hiding (Insert)
-import Yi.Core (quitEditor, closeWindow)
-import Yi.Editor
-import Yi.Event
-import Yi.File (editFile, fwriteE)
-import Yi.History
-import Yi.Keymap
-import Yi.Keymap.Keys
-import Yi.Keymap.Vim.Common
-import Yi.Keymap.Vim.Eval
-import Yi.Keymap.Vim.Motion
-import Yi.Keymap.Vim.Operator
-import Yi.Keymap.Vim.Search
-import Yi.Keymap.Vim.StateUtils
-import Yi.Keymap.Vim.StyledRegion
-import Yi.Keymap.Vim.Utils
-import Yi.Keymap.Vim.Tag
-import Yi.MiniBuffer
-import Yi.Misc
-import Yi.Monad
-import Yi.Regex (seInput, makeSearchOptsM)
-import Yi.Search (getRegexE, isearchInitE, setRegexE, makeSimpleSearch)
-import Yi.Utils (io)
-=======
 {-# LANGUAGE LambdaCase #-}
 {-# LANGUAGE OverloadedStrings #-}
 {-# OPTIONS_HADDOCK show-extensions #-}
@@ -63,7 +22,7 @@
 import qualified Data.Text as T
 import           Prelude hiding (null, lookup)
 import           System.Directory (doesFileExist)
-import           Yi.Buffer hiding (Insert)
+import           Yi.Buffer.Adjusted hiding (Insert)
 import           Yi.Core (quitEditor, closeWindow)
 import           Yi.Editor
 import           Yi.Event
@@ -90,7 +49,6 @@
 import           Yi.String
 import           Yi.Tag (Tag(..))
 import           Yi.Utils (io)
->>>>>>> 83ecc532
 
 mkDigitBinding :: Char -> VimBinding
 mkDigitBinding c = mkBindingE Normal Continue (char c, return (), mutate)
