--- conflicted
+++ resolved
@@ -8,28 +8,18 @@
 -- Stability   :  experimental
 -- Portability :  portable
 
-<<<<<<< HEAD
-import Yi.Buffer.Adjusted
-import Yi.Editor
-import Yi.Keymap.Keys
-import Yi.Keymap.Vim.Common
-import Yi.Keymap.Vim.EventUtils
-import Yi.Keymap.Vim.StateUtils
-import Yi.Keymap.Vim.Utils
-=======
 module Yi.Keymap.Vim.ReplaceMap (defReplaceMap) where
 
 import           Control.Monad
 import           Data.Monoid
 import qualified Data.Text as T
-import           Yi.Buffer
+import           Yi.Buffer.Adjusted
 import           Yi.Editor
 import           Yi.Keymap.Keys
 import           Yi.Keymap.Vim.Common
 import           Yi.Keymap.Vim.EventUtils
 import           Yi.Keymap.Vim.StateUtils
 import           Yi.Keymap.Vim.Utils
->>>>>>> 83ecc532
 
 defReplaceMap :: [VimBinding]
 defReplaceMap = specials <> [printable]
