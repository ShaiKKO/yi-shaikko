{-# LANGUAGE LambdaCase #-}
{-# LANGUAGE OverloadedStrings #-}
{-# OPTIONS_HADDOCK show-extensions #-}

-- |
-- Module      :  Yi.File
-- License     :  GPL-2
-- Maintainer  :  yi-devel@googlegroups.com
-- Stability   :  experimental
-- Portability :  portable

module Yi.File (
  -- * File-based actions
  editFile,       -- :: YiM BufferRef

  viWrite, viWriteTo, viSafeWriteTo,
  fwriteE,        -- :: YiM ()
  fwriteBufferE,  -- :: BufferM ()
  fwriteAllE,     -- :: YiM ()
  fwriteToE,      -- :: String -> YiM ()
  backupE,        -- :: FilePath -> YiM ()
  revertE,        -- :: YiM ()

  -- * Helper functions
  setFileName
 ) where

<<<<<<< HEAD
import Control.Applicative
import Control.Monad (unless)
import Control.Monad.Reader (asks)
import Control.Monad.Base
import Control.Lens
import Data.Time
import Data.Foldable (find)
import System.Directory
import System.FilePath
import System.FriendlyPath
import qualified Data.Rope as R

import Yi.Config
import Yi.Core
import Yi.Dired
import Yi.Regex
import Yi.Utils
import Yi.Monad
=======

import           Control.Applicative
import           Control.Lens
import           Control.Monad.Base
import           Control.Monad.Reader (asks)
import           Data.Foldable (find)
import           Data.Monoid
import qualified Data.Text as T
import           Data.Time
import           System.Directory
import           System.FilePath
import           System.FriendlyPath
import           Yi.Config
import           Yi.Core
import           Yi.Dired
import           Yi.Monad
import           Yi.Regex
import qualified Yi.Rope as R
import           Yi.String
import           Yi.Utils
>>>>>>> 83ecc532

-- | If file exists, read contents of file into a new buffer, otherwise
-- creating a new empty buffer. Replace the current window with a new
-- window onto the new buffer.
--
-- If the file is already open, just switch to the corresponding buffer.
--
-- Need to clean up semantics for when buffers exist, and how to attach
-- windows to buffers.
editFile :: FilePath -> YiM BufferRef
editFile filename = do
    f <- io $ userToCanonPath filename

    dupBufs <- filter (maybe False (equalFilePath f) . file) <$> gets bufferSet

    dirExists  <- io $ doesDirectoryExist f
    fileExists <- io $ doesFileExist f

    b <- case dupBufs of
      [] -> if dirExists
               then diredDirBuffer f
               else setupMode f =<< if fileExists
                                       then fileToNewBuffer f
                                       else newEmptyBuffer f
      (h:_) -> return $ bkey h

    withEditor $ switchToBufferE b >> addJumpHereE
    return b
  where
    fileToNewBuffer :: FilePath -> YiM BufferRef
    fileToNewBuffer f = do
      now <- io getCurrentTime
      contents <- io $ R.readFile f
      permissions <- io $ getPermissions f

      b <- withEditor $ stringToNewBuffer (FileBuffer f) contents
      withGivenBuffer b $ markSavedB now

      unless (writable permissions) (withGivenBuffer b $ assign readOnlyA True)

      return b

    newEmptyBuffer :: FilePath -> YiM BufferRef
    newEmptyBuffer f =
      withEditor $ stringToNewBuffer (FileBuffer f) mempty

    setupMode :: FilePath -> BufferRef -> YiM BufferRef
    setupMode f b = do
      tbl <- asks (modeTable . yiConfig)
      content <- withGivenBuffer b elemsB

      let header = R.take 1024 content
          rx = "\\-\\*\\- *([^ ]*) *\\-\\*\\-" :: String
          hmode = case R.toString header =~ rx of
              AllTextSubmatches [_,m] -> T.pack m
              _ -> ""
          Just mode = find (\(AnyMode m) -> modeName m == hmode) tbl <|>
                      find (\(AnyMode m) -> modeApplies m f header) tbl <|>
                      Just (AnyMode emptyMode)
      case mode of
          AnyMode newMode -> withGivenBuffer b $ setMode newMode

      return b

-- | Revert to the contents of the file on disk
revertE :: YiM ()
revertE = do
  withBuffer (gets file) >>= \case
    Just fp -> do
      now <- io getCurrentTime
      s <- liftBase $ R.readFile fp
      withBuffer $ revertB s now
      msgEditor ("Reverted from " <> showT fp)
    Nothing -> msgEditor "Can't revert, no file associated with buffer."


-- | Try to write a file in the manner of vi\/vim
-- Need to catch any exception to avoid losing bindings
viWrite :: YiM ()
viWrite = do
  withBuffer (gets file) >>= \case
   Nothing -> errorEditor "no file name associate with buffer"
   Just f  -> do
       bufInfo <- withBuffer bufInfoB
       let s   = bufInfoFileName bufInfo
       fwriteE
       let message = (showT f <>) (if f == s
                         then " written"
                         else " " <> showT s <> " written")
       msgEditor message

-- | Try to write to a named file in the manner of vi/vim
viWriteTo :: T.Text -> YiM ()
viWriteTo f = do
  bufInfo <- withBuffer bufInfoB
  let s   = T.pack $ bufInfoFileName bufInfo
  fwriteToE f
  let message = f `T.append` if f == s
                             then " written"
                             else ' ' `T.cons` s `T.append` " written"
  msgEditor message

-- | Try to write to a named file if it doesn't exist. Error out if it does.
viSafeWriteTo :: T.Text -> YiM ()
viSafeWriteTo f = do
  existsF <- liftBase $ doesFileExist (T.unpack f)
  if existsF
    then errorEditor $ f <> ": File exists (add '!' to override)"
    else viWriteTo f

-- | Write current buffer to disk, if this buffer is associated with a file
fwriteE :: YiM ()
fwriteE = fwriteBufferE =<< gets currentBuffer

-- | Write a given buffer to disk if it is associated with a file.
fwriteBufferE :: BufferRef -> YiM ()
fwriteBufferE bufferKey = do
  nameContents <- withGivenBuffer bufferKey ((,) <$> gets file
                                                 <*> streamB Forward 0)
  case nameContents of
    (Just f, contents) -> do liftBase $ R.writeFile f contents
                             now <- io getCurrentTime
                             withGivenBuffer bufferKey (markSavedB now)
    (Nothing, _c)      -> msgEditor "Buffer not associated with a file"

-- | Write current buffer to disk as @f@. The file is also set to @f@.
fwriteToE :: T.Text -> YiM ()
fwriteToE f = do
  b <- gets currentBuffer
  setFileName b (T.unpack f)
  fwriteBufferE b

-- | Write all open buffers
fwriteAllE :: YiM ()
fwriteAllE =
  do allBuffs <- gets bufferSet
     let modifiedBuffers = filter (not . isUnchangedBuffer) allBuffs
     mapM_ fwriteBufferE (fmap bkey modifiedBuffers)

-- | Make a backup copy of file
backupE :: FilePath -> YiM ()
backupE = error "backupE not implemented"


-- | Associate buffer with file; canonicalize the given path name.
setFileName :: BufferRef -> FilePath -> YiM ()
setFileName b filename = do
  cfn <- liftBase $ userToCanonPath filename
  withGivenBuffer b $ assign identA $ FileBuffer cfn<|MERGE_RESOLUTION|>--- conflicted
+++ resolved
@@ -25,29 +25,9 @@
   setFileName
  ) where
 
-<<<<<<< HEAD
-import Control.Applicative
-import Control.Monad (unless)
-import Control.Monad.Reader (asks)
-import Control.Monad.Base
-import Control.Lens
-import Data.Time
-import Data.Foldable (find)
-import System.Directory
-import System.FilePath
-import System.FriendlyPath
-import qualified Data.Rope as R
-
-import Yi.Config
-import Yi.Core
-import Yi.Dired
-import Yi.Regex
-import Yi.Utils
-import Yi.Monad
-=======
-
 import           Control.Applicative
 import           Control.Lens
+import           Control.Monad (unless)
 import           Control.Monad.Base
 import           Control.Monad.Reader (asks)
 import           Data.Foldable (find)
@@ -65,7 +45,6 @@
 import qualified Yi.Rope as R
 import           Yi.String
 import           Yi.Utils
->>>>>>> 83ecc532
 
 -- | If file exists, read contents of file into a new buffer, otherwise
 -- creating a new empty buffer. Replace the current window with a new
