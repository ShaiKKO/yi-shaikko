{-# LANGUAGE OverloadedStrings #-}
{-# OPTIONS_HADDOCK show-extensions #-}

-- |
-- Module      :  Yi.Buffer.Region
-- License     :  GPL-2
-- Maintainer  :  yi-devel@googlegroups.com
-- Stability   :  experimental
-- Portability :  portable
--
-- Handles indentation in the keymaps. Includes:
--
--  * (TODO) Auto-indentation to the previous lines indentation
--  * Tab-expansion
--  * Shifting of the indentation for a region of text

module Yi.Buffer.Indent
    ( autoIndentB
    , cycleIndentsB
    , indentAsNextB
    , indentAsPreviousB
    , indentOfB
    , indentOfCurrentPosB
    , indentSettingsB
    , indentToB
    , newlineAndIndentB
    , shiftIndentOfRegionB
    , tabB
    ) where

import           Control.Applicative
import           Data.Char
import           Data.List (sort, nub)
import           Data.Monoid
import qualified Data.Text as T
import           Yi.Buffer.Basic
import           Yi.Buffer.HighLevel
import           Yi.Buffer.Misc
import           Yi.Buffer.Normal
import           Yi.Buffer.Region
import           Yi.Rope (YiString)
import qualified Yi.Rope as R
import           Yi.String

{- |
  Return either a \t or the number of spaces specified by tabSize in the
  IndentSettings. Note that if you actually want to insert a tab character
  (for example when editing makefiles) then you should use: @insertB '\t'@.
-}
tabB :: BufferM String
tabB = do
  indentSettings <- indentSettingsB
  return $ if expandTabs indentSettings
    then replicate (tabSize indentSettings) ' '
    else "\t"

{-|
  Retrieve the current indentation settings for the buffer.
-}
indentSettingsB :: BufferM IndentSettings
indentSettingsB = withModeB $ return . modeIndentSettings


{-|
  A specialisation of 'autoIndentHelperB'.
  This is the most basic and the user is encouraged to
  specialise 'autoIndentHelperB' on their own.
-}
autoIndentB :: IndentBehaviour -> BufferM ()
autoIndentB = autoIndentHelperB fetchPreviousIndentsB indentsOfString
  where
  -- Returns the indentation hints considering the given
  -- string as the line above the current one.
  -- The hints added are:
  --     The indent of the given string
  --     The indent of the given string plus two
  --     The offset of the last open bracket if any in the line.
  indentsOfString :: YiString -> BufferM [Int]
  indentsOfString input = do
    indent       <- indentOfB input
    bracketHints <- lastOpenBracketHint input
    indentSettings <- indentSettingsB
    return $ indent : (indent + shiftWidth indentSettings) : bracketHints

{-|
  This takes two arguments the first is a function to
  obtain indentation hints from lines above the current one.
  The second is a function to obtain a set of indentation hints
  from the previous line. Both of these are in the 'BufferM'
  monad although the second seems like it is unnecessary.
  However we must take into account the length of tabs which come
  from the the tab settings and hence we must be in the 'BufferM'
  monad.

  To get the straightforward behaviour of the indents of all previous
  lines until one of them has zero indent call this with:
  @autoIndentHelperB fetchPreviousIndentsB (fmap (: []) indentOfB)@
  However commonly we wish to have something more interesting for
  the second argument, in particular we commonly wish to have the
  last opening bracket of the previous line as well as its indent.
-}
autoIndentHelperB :: BufferM [ Int ]
                  -- ^ Action to fetch hints from previous lines
                 -> (YiString -> BufferM [ Int ])
                 -- ^ Action to calculate hints from previous line
                 -> IndentBehaviour
                 -- ^ Sets the indent behaviour,
                 -- see 'Yi.Buffer.IndentBehaviour' for a description
                 -> BufferM ()
autoIndentHelperB getUpwards getPrevious indentBehave =
  do upwardHints   <- savingExcursionB getUpwards
     previousLine  <- getNextLineB Backward
     previousHints <- getPrevious previousLine
     let allHints = upwardHints ++ previousHints
     cycleIndentsB indentBehave allHints

-- | Cycles through the indentation hints. It does this without
-- requiring to set/get any state. We just look at the current
-- indentation of the current line and moving to the largest
-- indent that is
cycleIndentsB :: IndentBehaviour -> [Int] -> BufferM ()
cycleIndentsB _ [] = return ()
cycleIndentsB indentBehave indents =
    do currentLine   <- readLnB
       currentIndent <- indentOfB currentLine
       indentToB $ chooseIndent currentIndent (sort $ nub indents)
  where
  -- Is the function to choose the indent from the given current
  -- indent to the given list of indentation hints.
  chooseIndent :: Int -> [ Int ] -> Int
  chooseIndent =
    case indentBehave of
      IncreaseCycle -> chooseIncreaseCycle
      DecreaseCycle -> chooseDecreaseCycle
      IncreaseOnly  -> chooseIncreaseOnly
      DecreaseOnly  -> chooseDecreaseOnly



  -- Choose the indentation hint which is one more than the current
  -- indentation hint unless the current is the largest or larger than
  -- all the indentation hints in which case choose the smallest
  -- (which will often be zero)
  chooseIncreaseCycle :: Int -> [ Int ] -> Int
  chooseIncreaseCycle currentIndent hints =
    -- Similarly to 'chooseDecreasing' if 'above' is null then
    -- we will go to the first of below which will be the smallest
    -- indentation hint, if above is not null then we are moving to
    -- the indentation hint which is one above the current.
    head (above ++ below)
    where
    (below, above) = span (<= currentIndent) hints

  -- Note that these functions which follow generally assume that
  -- the list of hints which have been given is already sorted
  -- and that the list is non-empty

  -- Choose the indentation hint one less than the current indentation
  -- unless the current indentation is the smallest (usually zero)
  -- in which case choose the largest indentation hint.
  chooseDecreaseCycle :: Int -> [ Int ] -> Int
  chooseDecreaseCycle currentIndent hints =
    -- So in particular if 'below' is null then we will
    -- go to the largest indentation, if below is not null
    -- we go to the largest indentation which is *not* higher
    -- than the current one.
    last (above ++ below)
    where
    (below, above) = span (< currentIndent) hints

  chooseIncreaseOnly :: Int -> [ Int ] -> Int
  chooseIncreaseOnly currentIndent hints =
    head $ filter (> currentIndent) hints ++ [ currentIndent ]

  chooseDecreaseOnly :: Int -> [ Int ] -> Int
  chooseDecreaseOnly currentIndent hints =
    last $ currentIndent : filter (< currentIndent) hints

{-|
  A function generally useful as the first argument to
  'autoIndentHelperB'. This searches the lines above
  the current line for the indentations of each line
  until we get to a line which has no indentation
  *and* is not empty. Indicating that we have reached
  the outer scope.
-}
fetchPreviousIndentsB :: BufferM [Int]
fetchPreviousIndentsB = do
  -- Move up one line,
  moveOffset <- lineMoveRel (-1)
  line       <- readLnB
  indent     <- indentOfB line
  -- So if we didn't manage to move upwards
  -- or the current offset was zero *and* the line
  -- was non-blank then we return just the current
  -- indent (it might be the first line but indented some.)
  --
  -- TODO: implement ‘any’ for YiString
  if moveOffset == 0 || (indent == 0 && T.any (not . isSpace) (R.toText line))
    then return [ indent ]
    else (indent :) <$> fetchPreviousIndentsB


{-| An application of 'autoIndentHelperB' which adds more
    indentation hints using the given keywords.
    The offsets of the first set of keywords are used as hints.
    For the second set of keywords it is not the offsets of the
    keywords themselves but the offset of the first non-white
    characters after the keywords.

    In addition to the keyword hints we also do the same as the
    default ('autoIndentB') which is to use any non-closed
    opening brackets as hints.
-}
autoIndentWithKeywordsB :: [ R.YiString ]   -- ^ Keywords to act as hints
                        -> [ R.YiString ]   -- ^ Keywords to act as offset hints
                        -> IndentBehaviour
                        -> BufferM ()
autoIndentWithKeywordsB firstKeywords secondKeywords =
  autoIndentHelperB fetchPreviousIndentsB getPreviousLineHints
  where
  getPreviousLineHints :: YiString -> BufferM [ Int ]
  getPreviousLineHints input = do
    indent       <- indentOfB input
    bracketHints <- lastOpenBracketHint input
    keyHintsOne  <- keywordHints firstKeywords input
    keyHintsTwo  <- keywordAfterHints secondKeywords input
    return $ indent : (indent + 2) : ( bracketHints ++
                                       keyHintsOne  ++
                                       keyHintsTwo )

-- | Returns the position of the last opening bracket on the
-- line which is not closed on the same line.
-- Note that if we have unmatched parentheses such as "( ]"
-- then we may not get the correct answer, but in that case
-- then arguably we don't really care if we get the correct
-- answer (at least if we get it wrong the user may notice
-- their error).
-- We return a list here as it's a convenient way of returning
-- no hint in the case of there being no non-closed bracket
-- and normally such a hint will be part of a list of hints
-- anyway.
-- NOTE: this could be easily modified to return the indentations
-- of *all* the non-closed opening brackets. But I think this is
-- not what you generally want.
-- TODO: we also do not care whether or not the bracket is within
-- a string or escaped. If someone feels up to caring about that
-- by all means please fix this.
lastOpenBracketHint :: YiString -> BufferM [ Int ]
lastOpenBracketHint input =
  case getOpen 0 $ R.reverse input of
    Nothing -> return []
    Just s  -> return <$> spacingOfB s
  where
  -- We get the last open bracket by counting through
  -- the reversed line, when we see a closed bracket we
  -- add one to the count. When we see an opening bracket
  -- decrease the count. If we see an opening bracket when the
  -- count is 0 we return the remaining (reversed) string
  -- as the part of the line which preceds the last opening bracket.
  -- This can then be turned into an indentation by calling 'spacingOfB'
  -- on it so that tabs are counted as tab length.
  -- NOTE: that this will work even if tab occur in the middle of the line
  getOpen :: Int -> YiString -> Maybe YiString
  getOpen i s = let rest = R.drop 1 s in case R.head s of
    Nothing -> Nothing
    Just c
        -- If it is opening and we have no closing to match
        -- then we return the rest of the line
      | isOpening c && i == 0 -> Just rest
        -- If i is not zero then we have matched one of the
        -- closing parentheses and we can decrease the nesting count.
      | isOpening c           -> getOpen (i - 1) rest
        -- If the character is a closing bracket then we must increase
        -- the nesting count
      | isClosing c           -> getOpen (i + 1) rest
        -- If it is just a normal character forget about it and move on.
      | otherwise             -> getOpen i rest

  isOpening :: Char -> Bool
  isOpening '(' = True
  isOpening '[' = True
  isOpening '{' = True
  isOpening _   = False

  isClosing :: Char -> Bool
  isClosing ')' = True
  isClosing ']' = True
  isClosing '}' = True
  isClosing _   = False


-- | Returns the offsets of all the given keywords
-- within the given string. This is potentially useful
-- as providing indentation hints.
--
-- TODO: yi-rope needs break and span for this
keywordHints :: [ R.YiString ] -> R.YiString -> BufferM [ Int ]
keywordHints keywordsTODO inpTODO = getHints 0 (R.toText inpTODO)
  where
  keywords = R.toText <$> keywordsTODO
  -- Calculate the indentation hints of keywords from the
  -- given string. The first argument is the current offset.
  -- NOTE: that we have to take into account how long tab characters
  -- are according to the indentation settings.
  --
  -- TODO: break/span for yi-rope
  getHints :: Int -> T.Text -> BufferM [ Int ]
  getHints _i ""                     = return []
  getHints i input
    -- If there are no non-white characters left return zero hints.
    | T.null rest                      = return []
    -- Check if there are white space characters at the front and if
    -- so then calculate the ident of it and carry on.
    | not $ T.null white = do spaceSize <- spacingOfB (R.fromText white)
                              getHints (i + spaceSize) rest
    -- If there are no white space characters check if we are looking
    -- at a keyword and if so add it as a hint
    | initNonWhite `elem` keywords = (i :) <$> whiteRestHints
    -- Finally we just continue with the tail.
    | otherwise                      = whiteRestHints
    where
    -- Separate into the leading non-white characters and the rest
    (initNonWhite, whiteRest) = T.break isSpace input
    -- Separate into the leading white space characters and the rest
    (white, rest)             = T.span isSpace input
    -- Get the hints from everything after any leading non-white space.
    -- This should only be used if there is no white space at the start.
    whiteRestHints            = getHints (i + T.length initNonWhite) whiteRest


-- | Returns the offsets of anything that isn't white space 'after'
-- a keyword on the given line.
-- This is essentially then the same as 'keywordHints' except that
-- for each keyword on the input rather than return the offset at
-- the start of the keyword we return the offset of the first non-white
-- character after the keyword.
keywordAfterHints :: [ R.YiString ] -> R.YiString -> BufferM [ Int ]
keywordAfterHints keywordsTODO inpTODO = getHints 0 (R.toText inpTODO)
  where
  keywords = R.toText <$> keywordsTODO
  -- Calculate the indentation hints of keywords from the
  -- given string. The first argument is the current offset.
  -- NOTE: that we have to take into account how long tab characters
  -- are according to the indentation settings.
  getHints :: Int -> T.Text -> BufferM [ Int ]
  getHints _i ""                  = return []
  getHints i input
    -- If there is any preceding white space then just take the length
    -- of it (according to the indentation settings and proceed.
    | not $ T.null indentation      = do
        indent <- spacingOfB (R.fromText indentation)
        getHints (i + indent) nonWhite
    -- If there is a keyword at the current position and
    -- the keyword isn't the last thing on the line.
    | key `elem` keywords
      && not (T.null afterwhite)    =  do
        indent    <- spacingOfB (R.fromText white)
        let hint  =  i + T.length key + indent
        tailHints <- getHints hint afterwhite
        return $ hint : tailHints
    -- we don't have a hint and we can re-try for the rest of the line
    | otherwise                   = afterKeyHints
    where
    -- Split the input into the preceding white space and the rest
    (indentation, nonWhite) = T.span isSpace input

    -- The keyword and what is after the keyword
    -- this is only used if 'indentation' is null so we needn't worry that
    -- we are taking from the input rather than 'nonWhite'
    (key, afterkey)     = T.break isSpace input
    -- The white space and what is after the white space
    (white, afterwhite) = T.span isSpace afterkey

    -- Get the hints from everything after any leading non-white space.
    -- This should only be used if there is no white space at the start.
    afterKeyHints       = getHints (i + T.length key) afterkey


-- | Returns the indentation of a given string. Note that this depends
--on the current indentation settings.
indentOfB :: YiString -> BufferM Int
indentOfB = spacingOfB . R.takeWhile isSpace

-- | Returns the length of a given string taking into account the
-- white space and the indentation settings.
spacingOfB :: YiString -> BufferM Int
spacingOfB text = do
  indentSettings <- indentSettingsB
  return $ countIndent indentSettings text

{-| Indents the current line to the given indentation level.
    In addition moves the point according to where it was on the
    line originally. If we were somewhere within the indentation
    (ie at the start of the line or on an empty line) then we want
    to just go to the end of the (new) indentation.
    However if we are currently pointing somewhere within the text
    of the line then we wish to remain pointing to the same character.
-}
indentToB :: Int -> BufferM ()
indentToB level = do
  indentSettings <- indentSettingsB
  modifyRegionClever (rePadString indentSettings level) =<< regionOfB Line

-- | Indent as much as the previous line
indentAsPreviousB :: BufferM ()
indentAsPreviousB = indentAsNeighborLineB Backward

-- | Indent as much as the previous line
indentAsNextB :: BufferM ()
indentAsNextB = indentAsNeighborLineB Forward

indentAsNeighborLineB :: Direction -> BufferM ()
indentAsNeighborLineB dir = do
  otherLine   <- getNextNonBlankLineB dir
  otherIndent <- indentOfB otherLine
  indentToB otherIndent

-- | Insert a newline at point and indent the new line as the previous one.
newlineAndIndentB :: BufferM ()
newlineAndIndentB = newlineB >> indentAsPreviousB

-- | Set the padding of the string to newCount, filling in tabs if
-- expandTabs is set in the buffers IndentSettings
rePadString :: IndentSettings -> Int -> R.YiString -> R.YiString
rePadString indentSettings newCount input'
    | newCount <= 0 = R.fromText rest
    | expandTabs indentSettings = R.fromText $ T.replicate newCount " " <> rest
    | otherwise = R.fromText $ tabs <> spaces <> rest
    where (_indents,rest) = T.span isSpace input
          tabs   = T.replicate (newCount `div` tabSize indentSettings) "\t"
          spaces = T.replicate (newCount `mod` tabSize indentSettings) " "
          input = R.toText input'

-- | Counts the size of the indent in the given text.
--
-- Assumes nothing but tabs and spaces: uses 'isSpace'.
countIndent :: IndentSettings -> R.YiString -> Int
countIndent i t = T.foldl' (\i' c -> i' + spacing c) 0 indents
  where
    (indents, _) = T.span isSpace (R.toText t)

    spacing '\t' = tabSize i
    spacing _    = 1

-- | shifts right (or left if num is negative) num times, filling in tabs if
-- expandTabs is set in the buffers IndentSettings
indentString :: IndentSettings -> Int -> R.YiString -> R.YiString
indentString is numOfShifts i = rePadString is newCount i
    where
      newCount = countIndent is i + (shiftWidth is * numOfShifts)

-- | Increases the indentation on the region by the given amount of shiftWidth
<<<<<<< HEAD
shiftIndentOfRegionB :: Int -> Region -> BufferM ()
shiftIndentOfRegionB shiftCount region = do
    indentSettings <- indentSettingsB
    modifyRegionB (mapLines (indentString indentSettings shiftCount `unless` null)) region
=======
shiftIndentOfRegion :: Int -> Region -> BufferM ()
shiftIndentOfRegion shiftCount region = do
    is <- indentSettingsB
    let i :: R.YiString -> R.YiString
        i = indentString is shiftCount `unless` R.null
    modifyRegionB (mapLines i) region
>>>>>>> 83ecc532
    moveTo $ regionStart region
    firstNonSpaceB
  where (f `unless` c) x = if c x then x else f x

deleteIndentOfRegion :: Region -> BufferM ()
deleteIndentOfRegion = modifyRegionB (mapLines $ R.dropWhile isSpace)

-- | Return the number of spaces at the beginning of the line, up to
-- the point.
indentOfCurrentPosB :: BufferM Int
indentOfCurrentPosB = do
  p <- pointB
  moveToSol
  sol <- pointB
  moveTo p
  let region = mkRegion p sol
  readRegionB region >>= spacingOfB<|MERGE_RESOLUTION|>--- conflicted
+++ resolved
@@ -451,19 +451,12 @@
       newCount = countIndent is i + (shiftWidth is * numOfShifts)
 
 -- | Increases the indentation on the region by the given amount of shiftWidth
-<<<<<<< HEAD
 shiftIndentOfRegionB :: Int -> Region -> BufferM ()
 shiftIndentOfRegionB shiftCount region = do
-    indentSettings <- indentSettingsB
-    modifyRegionB (mapLines (indentString indentSettings shiftCount `unless` null)) region
-=======
-shiftIndentOfRegion :: Int -> Region -> BufferM ()
-shiftIndentOfRegion shiftCount region = do
     is <- indentSettingsB
     let i :: R.YiString -> R.YiString
         i = indentString is shiftCount `unless` R.null
     modifyRegionB (mapLines i) region
->>>>>>> 83ecc532
     moveTo $ regionStart region
     firstNonSpaceB
   where (f `unless` c) x = if c x then x else f x
