--- conflicted
+++ resolved
@@ -172,13 +172,9 @@
   , withEveryLineB
   , startUpdateTransactionB
   , commitUpdateTransactionB
-<<<<<<< HEAD
   , applyUpdate
-=======
   , betweenB
->>>>>>> 83ecc532
-  )
-where
+  ) where
 
 import           Control.Applicative
 import           Control.Lens hiding ((+~), Action, reversed, at, act)
@@ -773,21 +769,6 @@
 
 applyUpdate :: Update -> BufferM ()
 applyUpdate update = do
-<<<<<<< HEAD
-   ro    <- checkRO
-   valid <- queryBuffer (isValidUpdate update)
-   when (not ro && valid)  $ do
-        forgetPreferCol
-        let reversed = reverseUpdateI update
-        modifyBuffer (applyUpdateI update)
-
-        isTransacPresent <- use updateTransactionInFlightA
-        if isTransacPresent
-        then (%=) updateTransactionAccumA (reversed:)
-        else (%=) undosA $ addChangeU $ AtomicChange reversed
-
-        tell [update]
-=======
   ro    <- checkRO
   valid <- queryBuffer (isValidUpdate update)
   when (not ro && valid) $ do
@@ -801,7 +782,6 @@
     else undosA %= addChangeU (AtomicChange reversed)
 
     tell [update]
->>>>>>> 83ecc532
    -- otherwise, just ignore.
 
 -- | Revert all the pending updates; don't touch the point.
