--- conflicted
+++ resolved
@@ -97,16 +97,9 @@
 buildRun :: T.Text -> [T.Text] -> (Either SomeException ExitCode -> YiM x) -> YiM ()
 buildRun cmd args onExit = withOtherWindow $ do
    b <- startSubprocess (T.unpack cmd) (T.unpack <$> args) onExit
-<<<<<<< HEAD
-   withEditor $ do
-       maybeM deleteBuffer =<< cabalBuffer <$> getEditorDyn
-       putEditorDyn $ CabalBuffer $ Just b
-       withBuffer0 $ setMode Compilation.mode
-=======
-   maybeM deleteBuffer =<< cabalBuffer <$> getDynamic
-   setDynamic $ CabalBuffer $ Just b
+   maybeM deleteBuffer =<< cabalBuffer <$> getEditorDyn
+   putEditorDyn $ CabalBuffer $ Just b
    withCurrentBuffer $ setMode Compilation.mode
->>>>>>> 68d174a5
    return ()
 
 makeBuild :: CommandArguments -> YiM ()
