{-# LANGUAGE CPP #-}
{-# LANGUAGE DeriveDataTypeable #-}
{-# LANGUAGE DeriveGeneric #-}
{-# LANGUAGE OverloadedStrings #-}
{-# LANGUAGE StandaloneDeriving #-}
{-# LANGUAGE TemplateHaskell #-}
{-# OPTIONS_HADDOCK show-extensions #-}

{-|
Module      :  Yi.Dired
License     :  GPL-2
Maintainer  :  yi-devel@googlegroups.com
Stability   :  experimental
Portability :  portable

A simple
<https://www.gnu.org/software/emacs/manual/html_node/emacs/Dired.html dired>
implementation for Yi.

= TODO

* add more comments
* Support symlinks
* Mark operations

    * search

* Improve the colouring to show

    * loaded buffers
    * .hs files
    * marked files

* Fix old mod dates (> 6months) to show year
* Fix the 'number of links' field to show actual values not just 1...
* Automatic support for browsing .zip, .gz files etc...
-}

module Yi.Dired
  ( dired
  , diredDir
  , diredDirBuffer
  , editFile
  ) where

import           Control.Category ((>>>))
import           Control.Applicative
import           Control.Exc
import           Control.Lens hiding (act, op, pre)
import           Control.Monad.Reader hiding (mapM)
import           Data.Binary
import           Data.Char (toLower)
import           Data.Default
#if __GLASGOW_HASKELL__ < 708
import           Data.DeriveTH
#else
import           GHC.Generics (Generic)
#endif
import           Data.Foldable (find)
import           Data.List hiding (find, maximum, concat)
import qualified Data.Map as M
import           Data.Monoid
import qualified Data.Text as T
import           Data.Time
import           Data.Time.Clock.POSIX
import           Data.Typeable
import           System.CanonicalizePath (canonicalizePath)
import           System.Directory hiding (canonicalizePath)
import           System.FilePath
import           System.FriendlyPath
import           System.Locale
import           System.PosixCompat.Files
import           System.PosixCompat.Types
import           System.PosixCompat.User
import           Text.Printf
import           Yi.Buffer
import           Yi.Config
import           Yi.Core
import           Yi.Types (YiVariable)
import           Yi.Editor
import           Yi.Keymap
import           Yi.Keymap.Keys
import           Yi.MiniBuffer (spawnMinibufferE, withMinibufferFree, noHint,
                                withMinibuffer)
import           Yi.Misc (getFolder, promptFile)
import           Yi.Monad
import           Yi.Regex
import qualified Yi.Rope as R
import           Yi.String (showT)
import           Yi.Style
import           Yi.Utils

-- Have no idea how to keep track of this state better, so here it is ...
data DiredOpState = DiredOpState
    { _diredOpSucCnt :: !Int -- ^ keep track of the num of successful operations
    , _diredOpForAll :: Bool -- ^ if True, DOChoice will be bypassed
    }
    deriving (Show, Eq, Typeable)

instance Default DiredOpState where
    def = DiredOpState { _diredOpSucCnt = 0, _diredOpForAll = False }

#if __GLASGOW_HASKELL__ < 708
$(derive makeBinary ''DiredOpState)
#else
deriving instance Generic DiredOpState
instance Binary DiredOpState
#endif

instance YiVariable DiredOpState

makeLenses ''DiredOpState

data DiredFileInfo = DiredFileInfo {  permString :: R.YiString
                                    , numLinks :: Integer
                                    , owner :: R.YiString
                                    , grp :: R.YiString
                                    , sizeInBytes :: Integer
                                    , modificationTimeString :: R.YiString
                                 }
                deriving (Show, Eq, Typeable)

data DiredEntry = DiredFile DiredFileInfo
                | DiredDir DiredFileInfo
                | DiredSymLink DiredFileInfo R.YiString
                | DiredSocket DiredFileInfo
                | DiredBlockDevice DiredFileInfo
                | DiredCharacterDevice DiredFileInfo
                | DiredNamedPipe DiredFileInfo
                | DiredNoInfo
                deriving (Show, Eq, Typeable)

data DiredState = DiredState
  { diredPath :: FilePath -- ^ The full path to the directory being viewed
    -- FIXME Choose better data structure for Marks...
   , diredMarks :: M.Map FilePath Char
     -- ^ Map values are just leafnames, not full paths
   , diredEntries :: M.Map R.YiString DiredEntry
     -- ^ keys are just leafnames, not full paths
   , diredFilePoints :: [(Point,Point,FilePath)]
     -- ^ position in the buffer where filename is
   , diredNameCol :: Int
     -- ^ position on line where filename is (all pointA are this col)
   , diredCurrFile :: FilePath
     -- ^ keep the position of pointer (for refreshing dired buffer)
  } deriving (Show, Eq, Typeable)

makeLensesWithSuffix "A" ''DiredState

#if __GLASGOW_HASKELL__ < 708
$(derive makeBinary ''DiredState)
#else
deriving instance Generic DiredState
instance Binary DiredState
#endif

instance Default DiredState where
    def = DiredState { diredPath       = mempty
                     , diredMarks      = mempty
                     , diredEntries    = mempty
                     , diredFilePoints = mempty
                     , diredNameCol    = 0
                     , diredCurrFile   = mempty
                     }

instance YiVariable DiredState

#if __GLASGOW_HASKELL__ < 708
$(derive makeBinary ''DiredEntry)
$(derive makeBinary ''DiredFileInfo)
#else
deriving instance Generic DiredEntry
deriving instance Generic DiredFileInfo
instance Binary DiredEntry
instance Binary DiredFileInfo
#endif

-- | If file exists, read contents of file into a new buffer, otherwise
-- creating a new empty buffer. Replace the current window with a new
-- window onto the new buffer.
--
-- If the file is already open, just switch to the corresponding buffer.
--
-- Need to clean up semantics for when buffers exist, and how to attach
-- windows to buffers.
--
-- @Yi.File@ module re-exports this, you probably want to import that
-- instead.
editFile :: FilePath -> YiM BufferRef
editFile filename = do
    f <- io $ userToCanonPath filename

    dupBufs <- filter (maybe False (equalFilePath f) . file) <$> gets bufferSet

    dirExists  <- io $ doesDirectoryExist f
    fileExists <- io $ doesFileExist f

    b <- case dupBufs of
      [] -> if dirExists
               then diredDirBuffer f
               else setupMode f =<< if fileExists
                                       then fileToNewBuffer f
                                       else newEmptyBuffer f
      (h:_) -> return $ bkey h

    withEditor $ switchToBufferE b >> addJumpHereE
    return b
  where
    fileToNewBuffer :: FilePath -> YiM BufferRef
    fileToNewBuffer f = do
      now <- io getCurrentTime
      contents <- io $ R.readFile f
      permissions <- io $ getPermissions f

      b <- stringToNewBuffer (FileBuffer f) contents
      withGivenBuffer b $ markSavedB now

      unless (writable permissions) (withGivenBuffer b $ assign readOnlyA True)

      return b

    newEmptyBuffer :: FilePath -> YiM BufferRef
    newEmptyBuffer f =
      stringToNewBuffer (FileBuffer f) mempty

    setupMode :: FilePath -> BufferRef -> YiM BufferRef
    setupMode f b = do
      tbl <- asks (modeTable . yiConfig)
      content <- withGivenBuffer b elemsB

      let header = R.take 1024 content
          rx = "\\-\\*\\- *([^ ]*) *\\-\\*\\-" :: String
          hmode = case R.toString header =~ rx of
              AllTextSubmatches [_,m] -> T.pack m
              _ -> ""
          Just mode = find (\(AnyMode m) -> modeName m == hmode) tbl <|>
                      find (\(AnyMode m) -> modeApplies m f header) tbl <|>
                      Just (AnyMode emptyMode)
      case mode of
          AnyMode newMode -> withGivenBuffer b $ setMode newMode

      return b


bypassReadOnly :: BufferM a -> BufferM a
bypassReadOnly f = do ro <- use readOnlyA
                      assign readOnlyA False
                      res <- f
                      assign readOnlyA ro
                      return res

filenameColOf :: BufferM () -> BufferM ()
filenameColOf f = getBufferDyn >>= assign preferColA . Just . diredNameCol >> f

resetDiredOpState :: YiM ()
<<<<<<< HEAD
resetDiredOpState = withBuffer $ putBufferDyn (def :: DiredOpState)

incDiredOpSucCnt :: YiM ()
incDiredOpSucCnt =
  withBuffer $ getBufferDyn >>= putBufferDyn . (diredOpSucCnt %~ succ)

getDiredOpState :: YiM DiredOpState
getDiredOpState = withBuffer $ getBufferDyn

modDiredOpState :: (DiredOpState -> DiredOpState) -> YiM ()
modDiredOpState f = withBuffer $ getBufferDyn >>= putBufferDyn . f
=======
resetDiredOpState = withCurrentBuffer $ bufferDynamicValueA %= (\_ds -> def :: DiredOpState)

incDiredOpSucCnt :: YiM ()
incDiredOpSucCnt = withCurrentBuffer $ bufferDynamicValueA %= (\ds -> ds { diredOpSucCnt = diredOpSucCnt ds + 1 })

getDiredOpState :: YiM DiredOpState
getDiredOpState = withCurrentBuffer $ use bufferDynamicValueA

modDiredOpState :: (DiredOpState -> DiredOpState) -> YiM ()
modDiredOpState f = withCurrentBuffer $ bufferDynamicValueA %= f
>>>>>>> 68d174a5

-- | Execute the operations
--
-- Pass the list of remaining operations down, insert new ops at the
-- head if needed
procDiredOp :: Bool -> [DiredOp] -> YiM ()
procDiredOp counting (DORemoveFile f:ops) = do
  io $ printingException ("Remove file " <> f) (removeLink f)
  when counting postproc
  procDiredOp counting ops
    where postproc = do incDiredOpSucCnt
                        withCurrentBuffer $ diredUnmarkPath (takeFileName f)
procDiredOp counting (DORemoveDir f:ops) = do
  io $ printingException ("Remove directory " <> f) (removeDirectoryRecursive f)
  -- document suggests removeDirectoryRecursive will follow
  -- symlinks in f, but it seems not the case, at least on OS X.
  when counting postproc
  procDiredOp counting ops
    where postproc = do
            incDiredOpSucCnt
            withCurrentBuffer $ diredUnmarkPath (takeFileName f)
procDiredOp _counting (DORemoveBuffer _:_) = undefined -- TODO
procDiredOp counting  (DOCopyFile o n:ops) = do
  io $ printingException ("Copy file " <> o) (copyFile o n)
  when counting postproc
  procDiredOp counting ops
    where postproc = do
            incDiredOpSucCnt
<<<<<<< HEAD
            withBuffer $ diredUnmarkPath (takeFileName o)
            -- TODO: mark copied files with "C" if the target dir's
            -- dired buffer exists
=======
            withCurrentBuffer $ diredUnmarkPath (takeFileName o)
            -- TODO: mark copied files with "C" if the target dir's dired buffer exists
>>>>>>> 68d174a5
procDiredOp counting (DOCopyDir o n:ops) = do
  contents <- io $ printingException
              (concat ["Copy directory ", o, " to ", n]) doCopy
  subops <- io $ mapM builder $ filter (`notElem` [".", ".."]) contents
  procDiredOp False subops
  when counting postproc
  procDiredOp counting ops
    where postproc = do
            incDiredOpSucCnt
            withCurrentBuffer $ diredUnmarkPath (takeFileName o)
          -- perform dir copy: create new dir and create other copy ops
          doCopy :: IO [FilePath]
          doCopy = do
            exists <- doesDirectoryExist n
            when exists $ removeDirectoryRecursive n
            createDirectoryIfMissing True n
            getDirectoryContents o
          -- build actual copy operations
          builder :: FilePath -> IO DiredOp
          builder name = do
            let npath = n </> name
            let opath = o </> name
            isDir <- doesDirectoryExist opath
            return $ DOCkOverwrite npath $ getOp isDir opath npath
                where getOp isDir = if isDir then DOCopyDir else DOCopyFile


procDiredOp counting (DORename o n:ops) = do
  io $ printingException (concat ["Rename ", o, " to ", n]) (rename o n)
  when counting postproc
  procDiredOp counting ops
    where postproc = do
            incDiredOpSucCnt
            withCurrentBuffer $ diredUnmarkPath (takeFileName o)
procDiredOp counting r@(DOConfirm prompt eops enops:ops) =
  withMinibuffer (R.toText $ prompt <> " (yes/no)") noHint (act . T.unpack)
  where act s = case map toLower s of
                  "yes" -> procDiredOp counting (eops <> ops)
                  "no"  -> procDiredOp counting (enops <> ops)
                  _     -> procDiredOp counting r
                             -- TODO: show an error msg
procDiredOp counting (DOCheck check eops enops:ops) = do
  res <- io check
  procDiredOp counting (if res then eops <> ops else enops <> ops)
procDiredOp counting (DOCkOverwrite fp op:ops) = do
  exists <- io $ fileExist fp
  procDiredOp counting (if exists then newOp:ops else op:ops)
      where newOp = DOChoice ("Overwrite " <> R.fromString fp <> " ?") op
procDiredOp counting (DOInput prompt opGen:ops) =
  promptFile (R.toText prompt) (act . T.unpack)
    where act s = procDiredOp counting $ opGen s <> ops
procDiredOp counting (DONoOp:ops) = procDiredOp counting ops
procDiredOp counting (DOFeedback f:ops) =
  getDiredOpState >>= f >> procDiredOp counting ops
procDiredOp counting r@(DOChoice prompt op:ops) = do
  st <- getDiredOpState
  if st ^. diredOpForAll
    then proceedYes
    else withEditor_ $ spawnMinibufferE msg (const askKeymap)
    where msg = R.toText $ prompt <> " (y/n/!/q/h)"
          askKeymap = choice [ char 'n' ?>>! noAction
                             , char 'y' ?>>! yesAction
                             , char '!' ?>>! allAction
                             , char 'q' ?>>! quit
                             , char 'h' ?>>! help
                             ]
          noAction = cleanUp >> proceedNo
          yesAction = cleanUp >> proceedYes
          allAction = do cleanUp
                         modDiredOpState (diredOpForAll .~ True)
                         proceedYes
          quit = cleanUp >> printMsg "Quit"
          help = do
<<<<<<< HEAD
            (withEditor . printMsg) $
              "y: yes, n: no, !: yes on all remaining items, q: quit, h: help"
=======
            printMsg $ "y: yes, n: no, " <> "!: yes on all remaining items, "
                        <> "q: quit, h: help"
>>>>>>> 68d174a5
            cleanUp
            procDiredOp counting r -- repeat
          -- use cleanUp to get back the original buffer
          cleanUp = withEditor closeBufferAndWindowE
          proceedYes = procDiredOp counting (op:ops)
          proceedNo = procDiredOp counting ops
procDiredOp _ _ = return ()


-- | Delete a list of file in the given directory
--
-- 1. Ask for confirmation, if yes, perform deletions, otherwise
-- showNothing
--
-- 2. Confirmation is required for recursive deletion of non-empty
-- directry, but only the top level one
--
-- 3. Show the number of successful deletions at the end of the excution
--
-- 4. TODO: ask confirmation for wether to remove the associated
-- buffers when a file is removed
askDelFiles :: FilePath -> [(FilePath, DiredEntry)] -> YiM ()
askDelFiles dir fs =
  case fs of
    (_x:_) -> do
            resetDiredOpState
            -- TODO: show the file name list in new tmp window
            opList <- io $ sequence ops
            -- a deletion command is mapped to a list of deletions
            -- wrapped up by DOConfirm
            -- TODO: is `counting' necessary here?
            let ops' = opList <> [DOFeedback showResult]
            procDiredOp True [DOConfirm prompt ops' [DOFeedback showNothing]]
    -- no files listed
    []     -> procDiredOp True [DOFeedback showNothing]
<<<<<<< HEAD
    where
      prompt = R.concat [ "Delete "
                        , R.fromString . show $ length fs
                        , " file(s)?"
                        ]
      ops = map opGenerator fs
      showResult st = do
        diredRefresh
        (withEditor . printMsg) $ showT (st ^. diredOpSucCnt) <> " of "
                    <> showT total <> " deletions done"
      showNothing _ = (withEditor . printMsg) "(No deletions requested)"
      total = length fs
      opGenerator :: (FilePath, DiredEntry) -> IO DiredOp
      opGenerator (fn, de) = do
                   exists <- fileExist path
                   if exists then case de of
                     (DiredDir _dfi) -> do
                       isNull <- liftM nullDir $ getDirectoryContents path
                       return $ if isNull then DOConfirm recDelPrompt
                                               [DORemoveDir path] [DONoOp]
                                else DORemoveDir path
                     _               -> return (DORemoveFile path)
                     else return DONoOp
          where path = dir </> fn
                recDelPrompt = "Recursive delete of " <> R.fromString fn <> "?"
                -- Test the emptyness of a folder
                nullDir :: [FilePath] -> Bool
                nullDir = Data.List.any (not . flip Data.List.elem [".", ".."])
=======
    where prompt = concat ["Delete ", show $ length fs, " file(s)?"]
          ops = map opGenerator fs
          showResult st = do
            diredRefresh
            printMsg $ showT (diredOpSucCnt st) <> " of "
                        <> showT total <> " deletions done"
          showNothing _ = printMsg "(No deletions requested)"
          total = length fs
          opGenerator :: (FilePath, DiredEntry) -> IO DiredOp
          opGenerator (fn, de) = do
                       exists <- fileExist path
                       if exists then case de of
                                        (DiredDir _dfi) -> do
                                                isNull <- liftM nullDir $ getDirectoryContents path
                                                return $ if isNull then DOConfirm recDelPrompt [DORemoveDir path] [DONoOp]
                                                         else DORemoveDir path
                                        _               -> return (DORemoveFile path)
                                 else return DONoOp
              where path = dir </> fn
                    recDelPrompt = concat ["Recursive delete of ", fn, "?"]
                    -- Test the emptyness of a folder
                    nullDir :: [FilePath] -> Bool
                    nullDir = Data.List.any (not . flip Data.List.elem [".", ".."])
>>>>>>> 68d174a5

diredDoDel :: YiM ()
diredDoDel = do
  dir <- currentDir
  maybefile <- withCurrentBuffer fileFromPoint
  case maybefile of
    Just (fn, de) -> askDelFiles dir [(fn, de)]
    Nothing       -> noFileAtThisLine

diredDoMarkedDel :: YiM ()
diredDoMarkedDel = do
  dir <- currentDir
  fs <- markedFiles (`Data.List.elem` "D")
  askDelFiles dir fs

diredKeymap :: Keymap -> Keymap
<<<<<<< HEAD
diredKeymap = important $ choice
  [ char 'p'                   ?>>! filenameColOf lineUp
  , oneOf [char 'n', char ' ']  >>! filenameColOf lineDown
  , char 'd'                   ?>>! diredMarkDel
  , char 'g'                   ?>>! diredRefresh
  , char 'm'                   ?>>! diredMark
  , char '^'                   ?>>! diredUpDir
  , char '+'                   ?>>! diredCreateDir
  , char 'q'                   ?>>! (deleteBuffer =<< gets currentBuffer)
  , char 'x'                   ?>>! diredDoMarkedDel
  , oneOf [ctrl $ char 'm', spec KEnter, char 'f'] >>! diredLoad
  , oneOf [char 'u', spec KBS]  >>! diredUnmark
  , char 'D'                   ?>>! diredDoDel
  , char 'U'                   ?>>! diredUnmarkAll
  , char 'R'                   ?>>! diredRename
  , char 'C'                   ?>>! diredCopy
  ]

=======
diredKeymap =
    (choice [
             char 'p'                   ?>>! filenameColOf lineUp,
             oneOf [char 'n', char ' ']  >>! filenameColOf lineDown,
             char 'd'                   ?>>! diredMarkDel,
             char 'g'                   ?>>! diredRefresh,
             char 'm'                   ?>>! diredMark,
             char '^'                   ?>>! diredUpDir,
             char '+'                   ?>>! diredCreateDir,
             char 'q'                   ?>>!
                 ((deleteBuffer =<< gets currentBuffer) :: EditorM ()),
             char 'x'                   ?>>! diredDoMarkedDel,
             oneOf [ctrl $ char 'm', spec KEnter, char 'f'] >>! diredLoad,
             oneOf [char 'u', spec KBS]  >>! diredUnmark,
             char 'D'                   ?>>! diredDoDel,
             char 'U'                   ?>>! diredUnmarkAll,
             char 'R'                   ?>>! diredRename,
             char 'C'                   ?>>! diredCopy]
      <||)
>>>>>>> 68d174a5

dired :: YiM ()
dired = do
    printMsg "Dired..."
    maybepath <- withCurrentBuffer $ gets file
    dir <- io $ getFolder maybepath
    void $ editFile dir

diredDir :: FilePath -> YiM ()
diredDir dir = void (diredDirBuffer dir)

diredDirBuffer :: FilePath -> YiM BufferRef
diredDirBuffer d = do
    -- Emacs doesn't follow symlinks, probably Yi shouldn't do too
    dir <- io $ canonicalizePath d
    b <- stringToNewBuffer (FileBuffer dir) mempty
    withEditor $ switchToBufferE b
<<<<<<< HEAD
    withBuffer $ do
      state <- getBufferDyn
      putBufferDyn (state & diredPathA .~ dir)
      directoryContentA .= True
=======
    withCurrentBuffer $ do
      bufferDynamicValueA %= (diredPathA .~ dir)
      assign directoryContentA True
>>>>>>> 68d174a5
    diredRefresh
    return b

-- | Write the contents of the supplied directory into the current
-- buffer in dired format
diredRefresh :: YiM ()
diredRefresh = do
<<<<<<< HEAD
    dState <- withBuffer getBufferDyn
=======
    dState <- withCurrentBuffer $ use bufferDynamicValueA
>>>>>>> 68d174a5
    let dir = diredPath dState
    -- Scan directory
    di <- io $ diredScanDir dir
    currFile <- if null (diredFilePoints dState)
                then return ""
                else do maybefile <- withCurrentBuffer fileFromPoint
                        case maybefile of
                          Just (fp, _) -> return fp
                          Nothing      -> return ""
    let ds = diredEntriesA .~ di $ diredCurrFileA .~ currFile $ dState
    -- Compute results
    let dlines = linesToDisplay ds
        (strss, stys, strs) = unzip3 dlines
        strss' = transpose $ map doPadding $ transpose strss
        namecol = if null strss' then 0 else
                  let l1details = init $ head strss'
                  in Data.List.sum (map R.length l1details) + length l1details

    -- Set buffer contents
    withCurrentBuffer $ do -- Clear buffer
      assign readOnlyA False
      ---- modifications begin here
      deleteRegionB =<< regionOfB Document
      -- Write Header
      insertN $ R.fromString dir <> ":\n"
      p <- pointB
      -- paint header
      addOverlayB $ mkOverlay UserLayer (mkRegion 0 (p-2)) headStyle
      ptsList <- mapM insertDiredLine $ zip3 strss' stys strs
      putBufferDyn $ diredFilePointsA .~ ptsList $ diredNameColA .~ namecol $ ds

      -- Colours for Dired come from overlays not syntax highlighting
      modifyMode $ modeKeymapA .~  topKeymapA %~ diredKeymap
                   >>> modeNameA .~ "dired"
      diredRefreshMark
      ---- no modifications after this line
      assign readOnlyA True
      when (null currFile) $ moveTo (p-2)
      case getRow currFile ptsList of
        Just rpos -> filenameColOf $ moveTo rpos
        Nothing   -> filenameColOf lineDown
    where
    getRow fp recList = lookup fp (map (\(a,_b,c)->(c,a)) recList)
    headStyle = const (withFg grey)
    doPadding :: [DRStrings] -> [R.YiString]
    doPadding drs = map (pad ((maximum . map drlength) drs)) drs

    pad _n (DRPerms s)  = s
    pad n  (DRLinks s)  = R.replicate (max 0 (n - R.length s)) " " <> s
    pad n  (DROwners s) = s <> R.replicate (max 0 (n - R.length s)) " " <> " "
    pad n  (DRGroups s) = s <> R.replicate (max 0 (n - R.length s)) " "
    pad n  (DRSizes s)  = R.replicate (max 0 (n - R.length s)) " " <> s
    pad n  (DRDates s)  = R.replicate (max 0 (n - R.length s)) " " <> s
    pad _n (DRFiles s)  = s       -- Don't right-justify the filename

    drlength = R.length . undrs

-- | Returns a tuple containing the textual region (the end of) which
-- is used for 'click' detection and the FilePath of the file
-- represented by that textual region
insertDiredLine :: ([R.YiString], StyleName, R.YiString)
                -> BufferM (Point, Point, FilePath)
insertDiredLine (fields, sty, filenm) = bypassReadOnly $ do
  insertN . R.unwords $ init fields
  p1 <- pointB
  insertN  $ ' ' `R.cons` last fields
  p2 <- pointB
  newlineB
  addOverlayB (mkOverlay UserLayer (mkRegion p1 p2) sty)
  return (p1, p2, R.toString filenm)

data DRStrings = DRPerms {undrs :: R.YiString}
               | DRLinks {undrs :: R.YiString}
               | DROwners {undrs :: R.YiString}
               | DRGroups {undrs :: R.YiString}
               | DRSizes {undrs :: R.YiString}
               | DRDates {undrs :: R.YiString}
               | DRFiles {undrs :: R.YiString}

-- | Return a List of (prefix,
-- fullDisplayNameIncludingSourceAndDestOfLink, style, filename)
linesToDisplay :: DiredState -> [([DRStrings], StyleName, R.YiString)]
linesToDisplay dState = map (uncurry lineToDisplay) (M.assocs entries)
  where
    entries = diredEntries dState

    lineToDisplay k (DiredFile v)      =
      (l " -" v <> [DRFiles k], defaultStyle, k)
    lineToDisplay k (DiredDir v)       =
      (l " d" v <> [DRFiles k], const (withFg blue), k)
    lineToDisplay k (DiredSymLink v s) =
      (l " l" v <> [DRFiles $ k <> " -> " <> s], const (withFg cyan), k)
    lineToDisplay k (DiredSocket v) =
      (l " s" v <> [DRFiles k], const (withFg magenta), k)
    lineToDisplay k (DiredCharacterDevice v) =
      (l " c" v <> [DRFiles k], const (withFg yellow), k)
    lineToDisplay k (DiredBlockDevice v) =
      (l " b" v <> [DRFiles k], const (withFg yellow), k)
    lineToDisplay k (DiredNamedPipe v) =
      (l " p" v <> [DRFiles k], const (withFg brown), k)
    lineToDisplay k DiredNoInfo        =
      ([DRFiles $ k <> " : Not a file/dir/symlink"], defaultStyle, k)

    l pre v = [DRPerms $ pre <> permString v,
               DRLinks . R.fromString $ printf "%4d" (numLinks v),
               DROwners $ owner v,
               DRGroups $ grp v,
               DRSizes . R.fromString $ printf "%8d" (sizeInBytes v),
               DRDates $ modificationTimeString v]

-- | Return dired entries for the contents of the supplied directory
diredScanDir :: FilePath -> IO (M.Map R.YiString DiredEntry)
diredScanDir dir = do
    files <- getDirectoryContents dir
    foldM (lineForFile dir) M.empty files
    where
    lineForFile :: FilePath
                -> M.Map R.YiString DiredEntry
                -> FilePath
                -> IO (M.Map R.YiString DiredEntry)
    lineForFile d m f = do
      let fp = d </> f
      fileStatus <- getSymbolicLinkStatus fp
      dfi <- lineForFilePath fp fileStatus
      let islink = isSymbolicLink fileStatus
      linkTarget <- if islink then readSymbolicLink fp else return mempty
      let de
            | isDirectory fileStatus = DiredDir dfi
            | isRegularFile fileStatus = DiredFile dfi
            | islink = DiredSymLink dfi (R.fromString linkTarget)
            | isSocket fileStatus = DiredSocket dfi
            | isCharacterDevice fileStatus = DiredCharacterDevice dfi
            | isBlockDevice fileStatus = DiredBlockDevice dfi
            | isNamedPipe fileStatus = DiredNamedPipe dfi
            | otherwise = DiredNoInfo
      return $ M.insert (R.fromString f) de m

    lineForFilePath :: FilePath -> FileStatus -> IO DiredFileInfo
    lineForFilePath fp fileStatus = do
      let modTimeStr = R.fromString . shortCalendarTimeToString
                       . posixSecondsToUTCTime . realToFrac
                       $ modificationTime fileStatus
      let uid = fileOwner fileStatus
          gid = fileGroup fileStatus
          fn = takeFileName fp
      _filenm <- if isSymbolicLink fileStatus
                 then return . ((fn <> " -> ") <>) =<< readSymbolicLink fp
                 else return fn
      ownerEntry <- orException (getUserEntryForID uid)
                    (liftM (scanForUid uid) getAllUserEntries)
      groupEntry <- orException (getGroupEntryForID gid)
                    (liftM (scanForGid gid) getAllGroupEntries)
      let fmodeStr = (modeString . fileMode) fileStatus
          sz = toInteger $ fileSize fileStatus
          ownerStr   = R.fromString $ userName ownerEntry
          groupStr   = R.fromString $ groupName groupEntry
          numOfLinks = toInteger $ linkCount fileStatus
      return DiredFileInfo { permString = fmodeStr
                           , numLinks = numOfLinks
                           , owner = ownerStr
                           , grp = groupStr
                           , sizeInBytes = sz
                           , modificationTimeString = modTimeStr}


-- | Needed on Mac OS X 10.4
scanForUid :: UserID -> [UserEntry] -> UserEntry
scanForUid uid entries = case find ((== uid) . userID) entries of
  Nothing -> UserEntry "?" mempty uid 0 mempty mempty mempty
  Just x -> x

-- | Needed on Mac OS X 10.4
scanForGid :: GroupID -> [GroupEntry] -> GroupEntry
scanForGid gid entries = case find ((== gid) . groupID) entries of
  Nothing -> GroupEntry "?" mempty gid mempty
  Just x -> x

modeString :: FileMode -> R.YiString
modeString fm = ""
                <> strIfSet "r" ownerReadMode
                <> strIfSet "w" ownerWriteMode
                <> strIfSet "x" ownerExecuteMode
                <> strIfSet "r" groupReadMode
                <> strIfSet "w" groupWriteMode
                <> strIfSet "x" groupExecuteMode
                <> strIfSet "r" otherReadMode
                <> strIfSet "w" otherWriteMode
                <> strIfSet "x" otherExecuteMode
    where
    strIfSet s mode = if fm == (fm `unionFileModes` mode) then s else "-"

shortCalendarTimeToString :: UTCTime -> String
shortCalendarTimeToString = formatTime defaultTimeLocale "%b %d %H:%M"

-- Default Filter: omit files ending in '~' or '#' and also '.' and '..'.
-- TODO: customizable filters?
--diredOmitFile :: String -> Bool
--diredOmitFile = undefined

diredMark :: BufferM ()
diredMark = diredMarkWithChar '*' lineDown

diredMarkDel :: BufferM ()
diredMarkDel = diredMarkWithChar 'D' lineDown

diredMarkWithChar :: Char -> BufferM () -> BufferM ()
diredMarkWithChar c mv = bypassReadOnly $ do
  maybefile <- fileFromPoint
  case maybefile of
    Just (fn, _de) -> do
      state <- getBufferDyn
      putBufferDyn (state & diredMarksA %~ M.insert fn c)
      filenameColOf mv
      diredRefreshMark
    Nothing -> filenameColOf mv

diredRefreshMark :: BufferM ()
diredRefreshMark = do
  b <- pointB
  dState <- getBufferDyn
  let posDict = diredFilePoints dState
      markMap = diredMarks dState
      draw (pos, _, fn) = case M.lookup fn markMap of
        Just mark -> do
          moveTo pos >> moveToSol >> insertB mark >> deleteN 1
          e <- pointB
          addOverlayB $
            mkOverlay UserLayer (mkRegion (e - 1) e) (styleOfMark mark)
        Nothing ->
          -- for deleted marks
          moveTo pos >> moveToSol >> insertN " " >> deleteN 1
  mapM_ draw posDict
  moveTo b
    where
      styleOfMark '*' = const (withFg green)
      styleOfMark 'D' = const (withFg red)
      styleOfMark  _  = defaultStyle


diredUnmark :: BufferM ()
diredUnmark = bypassReadOnly $ do
                maybefile <- fileFromPoint
                case maybefile of
                  Just (fn, _de) -> do diredUnmarkPath fn
                                       filenameColOf lineUp
                                       diredRefreshMark
                  Nothing        -> filenameColOf lineUp


diredUnmarkPath :: FilePath -> BufferM()
diredUnmarkPath fn = getBufferDyn >>= putBufferDyn.(diredMarksA %~ M.delete fn)

diredUnmarkAll :: BufferM ()
diredUnmarkAll = bypassReadOnly $ do
                   getBufferDyn >>= putBufferDyn.(diredMarksA .~ M.empty)
                   filenameColOf $ return ()
                   diredRefreshMark

currentDir :: YiM FilePath
<<<<<<< HEAD
currentDir = fmap diredPath $ withBuffer $ getBufferDyn
=======
currentDir = fmap diredPath $ withCurrentBuffer $ use bufferDynamicValueA
>>>>>>> 68d174a5

-- | move selected files in a given directory to the target location given
-- by user input
--
-- if multiple source
-- then if target is not a existing dir
--      then error
--      else move source files into target dir
-- else if target is dir
--      then if target exist
--           then move source file into target dir
--           else if source is dir and parent of target exists
--                then move source to target
--                else error
--      else if parent of target exist
--           then move source to target
--           else error
askRenameFiles :: FilePath -> [(FilePath, DiredEntry)] -> YiM ()
askRenameFiles dir fs = case fs of
  (_x:[]) -> do resetDiredOpState
                procDiredOp True [DOInput prompt sOpIsDir]
  (_x:_)  -> do resetDiredOpState
                procDiredOp True [DOInput prompt mOpIsDirAndExists]
  []      -> procDiredOp True [DOFeedback showNothing]
  where
    mkErr t = return . DOFeedback . const $ errorEditor t
    prompt = "Move " <> R.fromString (show total) <> " item(s) to:"
    mOpIsDirAndExists t = [DOCheck (doesDirectoryExist t) posOps negOps]
      where
        posOps = map builder fs <> [DOFeedback showResult]
        negOps = mkErr $ T.pack t <> " is not directory!"
        builder (fn, _de) = let old = dir </> fn
                                new = t </> fn
                            in DOCkOverwrite new (DORename old new)
    sOpIsDir t = [DOCheck (doesDirectoryExist t) posOps sOpDirRename]
        where (fn, _) = head fs -- the only item
              posOps = [DOCkOverwrite new (DORename old new),
                        DOFeedback showResult]
                  where new = t </> fn
                        old = dir </> fn
              sOpDirRename = [DOCheck ckParentDir posOps' negOps,
                              DOFeedback showResult]
<<<<<<< HEAD
                  where posOps' = [DOCkOverwrite new (DORename old new)]
                        p = "Cannot move " <> T.pack old
                            <> " to " <> T.pack new
                        negOps = mkErr p
                        new = t
                        old = dir </> fn
                        ps = dropTrailingPathSeparator t
                        ckParentDir = doesDirectoryExist $ takeDirectory ps
    showResult st = do
      diredRefresh
      (withEditor . printMsg) $ showT (st ^. diredOpSucCnt) <> " of "
                  <> showT total <> " item(s) moved."
    showNothing _ = (withEditor . printMsg) "Quit"
    total = length fs
=======
                        where new = t </> fn
                              old = dir </> fn
                    sOpDirRename = [DOCheck ckParentDir posOps' negOps,
                                    DOFeedback showResult]
                        where posOps' = [DOCkOverwrite new (DORename old new)]
                              p = "Cannot move " <> T.pack old
                                  <> " to " <> T.pack new
                              negOps = [DOFeedback . const $ errorEditor p]
                              new = t
                              old = dir </> fn
                              ckParentDir = doesDirectoryExist $ takeDirectory (dropTrailingPathSeparator t)
          showResult st = do
            diredRefresh
            printMsg $ showT (diredOpSucCnt st) <> " of "
                        <> showT total <> " item(s) moved."
          showNothing _ = printMsg "Quit"
          total = length fs
>>>>>>> 68d174a5

-- | copy selected files in a given directory to the target location given
-- by user input
--
-- askCopyFiles follow the same logic as askRenameFiles,
-- except dir and file are done by different DiredOP
askCopyFiles :: FilePath -> [(FilePath, DiredEntry)] -> YiM ()
askCopyFiles dir fs =
  case fs of
    (_x:[]) -> do resetDiredOpState
                  procDiredOp True [DOInput prompt sOpIsDir]
    (_x:_)  -> do resetDiredOpState
                  procDiredOp True [DOInput prompt mOpIsDirAndExists]
    []      -> procDiredOp True [DOFeedback showNothing]
  where
    prompt = "Copy " <> R.fromString (show total) <> " item(s) to:"
    mOpIsDirAndExists t = [DOCheck (doesDirectoryExist t) posOps negOps]
      where
        posOps = map builder fs <> [DOFeedback showResult]
        negOps = [DOFeedback . const $
                  errorEditor (T.pack t <> " is not directory!")]
        builder (fn, de) = let old = dir </> fn
                               new = t </> fn
                           in DOCkOverwrite new (op4Type de old new)
    sOpIsDir t = [DOCheck (doesDirectoryExist t) posOps sOpDirCopy]
      where (fn, de) = head fs -- the only item
            posOps = [DOCkOverwrite new (op4Type de old new),
                      DOFeedback showResult]
                where new = t </> fn
                      old = dir </> fn
            sOpDirCopy = [DOCheck ckParentDir posOps' negOps,
                          DOFeedback showResult]
                where posOps' = [DOCkOverwrite new (op4Type de old new)]
                      p = "Cannot copy " <> T.pack old <> " to " <> T.pack new
                      negOps =
                          [DOFeedback . const $ errorEditor p]
                      new = t
                      old = dir </> fn
                      ckParentDir = doesDirectoryExist $
                                    takeDirectory (dropTrailingPathSeparator t)
    showResult st = do
      diredRefresh
<<<<<<< HEAD
      (withEditor . printMsg) $ showT (st ^. diredOpSucCnt) <> " of "
=======
      printMsg $ showT (diredOpSucCnt st) <> " of "
>>>>>>> 68d174a5
                  <> showT total <> " item(s) copied."
    showNothing _ = printMsg "Quit"
    total = length fs
    op4Type :: DiredEntry -> FilePath -> FilePath -> DiredOp
    op4Type (DiredDir _) = DOCopyDir
    op4Type _            = DOCopyFile

diredRename :: YiM ()
diredRename = do
  dir <- currentDir
  fs <- markedFiles (`Data.List.elem` "*")
  if null fs then do maybefile <- withCurrentBuffer fileFromPoint
                     case maybefile of
                       Just (fn, de) -> askRenameFiles dir [(fn, de)]
                       Nothing       -> noFileAtThisLine
             else askRenameFiles dir fs

diredCopy :: YiM ()
diredCopy = do
  dir <- currentDir
  fs <- markedFiles (`Data.List.elem` "*")
  if null fs then do maybefile <- withCurrentBuffer fileFromPoint
                     case maybefile of
                       Just (fn, de) -> askCopyFiles dir [(fn, de)]
                       Nothing       -> noFileAtThisLine
             else askCopyFiles dir fs

diredLoad :: YiM ()
diredLoad = do
  dir <- currentDir
  maybefile <- withCurrentBuffer fileFromPoint
  case maybefile of
    Just (fn, de) -> do
      let sel = dir </> fn
          sel' = T.pack sel
      case de of
        (DiredFile _dfi) -> do
          exists <- io $ doesFileExist sel
          if exists
            then void $ editFile sel
            else printMsg $ sel' <> " no longer exists"
        (DiredDir _dfi)  -> do
          exists <- io $ doesDirectoryExist sel
          if exists
            then diredDir sel
<<<<<<< HEAD
            else (withEditor . printMsg) $ sel' <> " no longer exists"
        (DiredSymLink _dfi dest') -> do
          let dest = R.toString dest'
              target = if isAbsolute dest then dest else dir </> dest
=======
            else printMsg $ sel' <> " no longer exists"
        (DiredSymLink _dfi dest) -> do
          let target = if isAbsolute dest then dest else dir </> dest
>>>>>>> 68d174a5
          existsFile <- io $ doesFileExist target
          existsDir <- io $ doesDirectoryExist target
          printMsg $ "Following link:" <> T.pack target
          if existsFile then void $ editFile target else
            if existsDir then diredDir target else
              printMsg $ T.pack target <> " does not exist"
        (DiredSocket _dfi) -> do
          exists <- io $ doesFileExist sel
          printMsg (if exists
                    then "Can't open Socket " <> sel'
                    else sel' <> " no longer exists")
        (DiredBlockDevice _dfi) -> do
          exists <- io $ doesFileExist sel
          printMsg (if exists
                    then "Can't open Block Device " <> sel'
                    else sel' <> " no longer exists")
        (DiredCharacterDevice _dfi) -> do
          exists <- io $ doesFileExist sel
          printMsg (if exists
                    then "Can't open Character Device " <> sel'
                    else sel' <> " no longer exists")
        (DiredNamedPipe _dfi) -> do
          exists <- io $ doesFileExist sel
          printMsg (if exists
                    then "Can't open Pipe " <> sel'
                    else sel' <> " no longer exists")
        DiredNoInfo -> printMsg $ "No File Info for:" <> sel'
    Nothing        -> noFileAtThisLine


noFileAtThisLine :: YiM ()
noFileAtThisLine = printMsg "(No file at this line)"

-- | Extract the filename at point. NB this may fail if the buffer has
-- been edited. Maybe use Markers instead.
fileFromPoint :: BufferM (Maybe (FilePath, DiredEntry))
fileFromPoint = do
    p <- pointB
    dState <- getBufferDyn
    let candidates = filter (\(_,p2,_)->p <= p2) (diredFilePoints dState)
        finddef f = M.findWithDefault DiredNoInfo (R.fromString f)
    return $ case candidates of
      ((_, _, f):_) -> Just (f, finddef f $ diredEntries dState)
      _             -> Nothing

markedFiles :: (Char -> Bool) -> YiM [(FilePath, DiredEntry)]
markedFiles cond = do
<<<<<<< HEAD
  dState <- withBuffer getBufferDyn
=======
  dState <- withCurrentBuffer $ use bufferDynamicValueA
>>>>>>> 68d174a5
  let fs = fst . unzip $ filter (cond . snd) (M.assocs $ diredMarks dState)
  return $ map (\f -> (f, diredEntries dState M.! R.fromString f)) fs

diredUpDir :: YiM ()
diredUpDir = do
    dir <- currentDir
    diredDir $ takeDirectory dir

diredCreateDir :: YiM ()
diredCreateDir =
  withMinibufferFree "Create Dir:" $ \nm -> do
    dir <- currentDir
    let newdir = dir </> T.unpack nm
    printMsg $ "Creating " <> T.pack newdir <> "..."
    io $ createDirectoryIfMissing True newdir
    diredRefresh


-- | Elementary operations for dired file operations
-- Map a dired mark operation (e.g. delete, rename, copy) command
-- into a list of DiredOps, and use procDiredOp to excute them.
-- Logic and implementation of each operation are packaged in procDiredOp
-- See askDelFiles for example.
-- If new elem op is added, just add corresponding procDiredOp to handle it.
data DiredOp = DORemoveFile FilePath
             | DORemoveDir FilePath
             | DOCopyFile FilePath FilePath
             | DOCopyDir FilePath FilePath
             | DORename FilePath FilePath
             | DORemoveBuffer FilePath
             -- ^ remove the buffers that associate with the file
             | DOConfirm R.YiString [DiredOp] [DiredOp]
             -- ^ prompt a "yes/no" question. If yes, execute the
             -- first list of embedded DiredOps otherwise execute the
             -- second list of embedded DiredOps
             | DOCheck (IO Bool) [DiredOp] [DiredOp]
             -- ^ similar to DOConfirm, but no user interaction. Could
             -- be used to check file existence
             | DOCkOverwrite FilePath DiredOp
             -- ^ this is a shortcut, it invokes DCChoice if file exists
             | DOInput R.YiString (String -> [DiredOp])
             -- ^ prompt a string and collect user input.
             -- the embedded list of DiredOps is generated based on input,
             -- Remember that the input should be checked with DOCheck
             | DOChoice R.YiString DiredOp
             -- ^ prompt a string, provide keybindings for 'y', 'n',
             -- '!', 'q' and optional 'h' (help) this is useful when
             -- overwriting of existing files is required to complete
             -- the op choice '!' will bypass following DOChoice
             -- prompts.
             | DOFeedback (DiredOpState -> YiM ())
             -- ^ to feedback, given the state. such as show the result.
             | DONoOp
             -- ^ no operation<|MERGE_RESOLUTION|>--- conflicted
+++ resolved
@@ -253,30 +253,17 @@
 filenameColOf f = getBufferDyn >>= assign preferColA . Just . diredNameCol >> f
 
 resetDiredOpState :: YiM ()
-<<<<<<< HEAD
-resetDiredOpState = withBuffer $ putBufferDyn (def :: DiredOpState)
+resetDiredOpState = withCurrentBuffer $ putBufferDyn (def :: DiredOpState)
 
 incDiredOpSucCnt :: YiM ()
 incDiredOpSucCnt =
-  withBuffer $ getBufferDyn >>= putBufferDyn . (diredOpSucCnt %~ succ)
+  withCurrentBuffer $ getBufferDyn >>= putBufferDyn . (diredOpSucCnt %~ succ)
 
 getDiredOpState :: YiM DiredOpState
-getDiredOpState = withBuffer $ getBufferDyn
+getDiredOpState = withCurrentBuffer $ getBufferDyn
 
 modDiredOpState :: (DiredOpState -> DiredOpState) -> YiM ()
-modDiredOpState f = withBuffer $ getBufferDyn >>= putBufferDyn . f
-=======
-resetDiredOpState = withCurrentBuffer $ bufferDynamicValueA %= (\_ds -> def :: DiredOpState)
-
-incDiredOpSucCnt :: YiM ()
-incDiredOpSucCnt = withCurrentBuffer $ bufferDynamicValueA %= (\ds -> ds { diredOpSucCnt = diredOpSucCnt ds + 1 })
-
-getDiredOpState :: YiM DiredOpState
-getDiredOpState = withCurrentBuffer $ use bufferDynamicValueA
-
-modDiredOpState :: (DiredOpState -> DiredOpState) -> YiM ()
-modDiredOpState f = withCurrentBuffer $ bufferDynamicValueA %= f
->>>>>>> 68d174a5
+modDiredOpState f = withCurrentBuffer $ getBufferDyn >>= putBufferDyn . f
 
 -- | Execute the operations
 --
@@ -305,14 +292,9 @@
   procDiredOp counting ops
     where postproc = do
             incDiredOpSucCnt
-<<<<<<< HEAD
-            withBuffer $ diredUnmarkPath (takeFileName o)
+            withCurrentBuffer $ diredUnmarkPath (takeFileName o)
             -- TODO: mark copied files with "C" if the target dir's
             -- dired buffer exists
-=======
-            withCurrentBuffer $ diredUnmarkPath (takeFileName o)
-            -- TODO: mark copied files with "C" if the target dir's dired buffer exists
->>>>>>> 68d174a5
 procDiredOp counting (DOCopyDir o n:ops) = do
   contents <- io $ printingException
               (concat ["Copy directory ", o, " to ", n]) doCopy
@@ -386,13 +368,8 @@
                          proceedYes
           quit = cleanUp >> printMsg "Quit"
           help = do
-<<<<<<< HEAD
-            (withEditor . printMsg) $
+            printMsg $
               "y: yes, n: no, !: yes on all remaining items, q: quit, h: help"
-=======
-            printMsg $ "y: yes, n: no, " <> "!: yes on all remaining items, "
-                        <> "q: quit, h: help"
->>>>>>> 68d174a5
             cleanUp
             procDiredOp counting r -- repeat
           -- use cleanUp to get back the original buffer
@@ -428,7 +405,6 @@
             procDiredOp True [DOConfirm prompt ops' [DOFeedback showNothing]]
     -- no files listed
     []     -> procDiredOp True [DOFeedback showNothing]
-<<<<<<< HEAD
     where
       prompt = R.concat [ "Delete "
                         , R.fromString . show $ length fs
@@ -437,9 +413,9 @@
       ops = map opGenerator fs
       showResult st = do
         diredRefresh
-        (withEditor . printMsg) $ showT (st ^. diredOpSucCnt) <> " of "
+        printMsg $ showT (st ^. diredOpSucCnt) <> " of "
                     <> showT total <> " deletions done"
-      showNothing _ = (withEditor . printMsg) "(No deletions requested)"
+      showNothing _ = printMsg "(No deletions requested)"
       total = length fs
       opGenerator :: (FilePath, DiredEntry) -> IO DiredOp
       opGenerator (fn, de) = do
@@ -457,31 +433,6 @@
                 -- Test the emptyness of a folder
                 nullDir :: [FilePath] -> Bool
                 nullDir = Data.List.any (not . flip Data.List.elem [".", ".."])
-=======
-    where prompt = concat ["Delete ", show $ length fs, " file(s)?"]
-          ops = map opGenerator fs
-          showResult st = do
-            diredRefresh
-            printMsg $ showT (diredOpSucCnt st) <> " of "
-                        <> showT total <> " deletions done"
-          showNothing _ = printMsg "(No deletions requested)"
-          total = length fs
-          opGenerator :: (FilePath, DiredEntry) -> IO DiredOp
-          opGenerator (fn, de) = do
-                       exists <- fileExist path
-                       if exists then case de of
-                                        (DiredDir _dfi) -> do
-                                                isNull <- liftM nullDir $ getDirectoryContents path
-                                                return $ if isNull then DOConfirm recDelPrompt [DORemoveDir path] [DONoOp]
-                                                         else DORemoveDir path
-                                        _               -> return (DORemoveFile path)
-                                 else return DONoOp
-              where path = dir </> fn
-                    recDelPrompt = concat ["Recursive delete of ", fn, "?"]
-                    -- Test the emptyness of a folder
-                    nullDir :: [FilePath] -> Bool
-                    nullDir = Data.List.any (not . flip Data.List.elem [".", ".."])
->>>>>>> 68d174a5
 
 diredDoDel :: YiM ()
 diredDoDel = do
@@ -498,7 +449,6 @@
   askDelFiles dir fs
 
 diredKeymap :: Keymap -> Keymap
-<<<<<<< HEAD
 diredKeymap = important $ choice
   [ char 'p'                   ?>>! filenameColOf lineUp
   , oneOf [char 'n', char ' ']  >>! filenameColOf lineDown
@@ -507,7 +457,8 @@
   , char 'm'                   ?>>! diredMark
   , char '^'                   ?>>! diredUpDir
   , char '+'                   ?>>! diredCreateDir
-  , char 'q'                   ?>>! (deleteBuffer =<< gets currentBuffer)
+  , char 'q'                   ?>>!
+      ((deleteBuffer =<< gets currentBuffer) :: EditorM ())
   , char 'x'                   ?>>! diredDoMarkedDel
   , oneOf [ctrl $ char 'm', spec KEnter, char 'f'] >>! diredLoad
   , oneOf [char 'u', spec KBS]  >>! diredUnmark
@@ -517,28 +468,6 @@
   , char 'C'                   ?>>! diredCopy
   ]
 
-=======
-diredKeymap =
-    (choice [
-             char 'p'                   ?>>! filenameColOf lineUp,
-             oneOf [char 'n', char ' ']  >>! filenameColOf lineDown,
-             char 'd'                   ?>>! diredMarkDel,
-             char 'g'                   ?>>! diredRefresh,
-             char 'm'                   ?>>! diredMark,
-             char '^'                   ?>>! diredUpDir,
-             char '+'                   ?>>! diredCreateDir,
-             char 'q'                   ?>>!
-                 ((deleteBuffer =<< gets currentBuffer) :: EditorM ()),
-             char 'x'                   ?>>! diredDoMarkedDel,
-             oneOf [ctrl $ char 'm', spec KEnter, char 'f'] >>! diredLoad,
-             oneOf [char 'u', spec KBS]  >>! diredUnmark,
-             char 'D'                   ?>>! diredDoDel,
-             char 'U'                   ?>>! diredUnmarkAll,
-             char 'R'                   ?>>! diredRename,
-             char 'C'                   ?>>! diredCopy]
-      <||)
->>>>>>> 68d174a5
-
 dired :: YiM ()
 dired = do
     printMsg "Dired..."
@@ -555,16 +484,10 @@
     dir <- io $ canonicalizePath d
     b <- stringToNewBuffer (FileBuffer dir) mempty
     withEditor $ switchToBufferE b
-<<<<<<< HEAD
-    withBuffer $ do
+    withCurrentBuffer $ do
       state <- getBufferDyn
       putBufferDyn (state & diredPathA .~ dir)
       directoryContentA .= True
-=======
-    withCurrentBuffer $ do
-      bufferDynamicValueA %= (diredPathA .~ dir)
-      assign directoryContentA True
->>>>>>> 68d174a5
     diredRefresh
     return b
 
@@ -572,11 +495,7 @@
 -- buffer in dired format
 diredRefresh :: YiM ()
 diredRefresh = do
-<<<<<<< HEAD
-    dState <- withBuffer getBufferDyn
-=======
-    dState <- withCurrentBuffer $ use bufferDynamicValueA
->>>>>>> 68d174a5
+    dState <- withCurrentBuffer getBufferDyn
     let dir = diredPath dState
     -- Scan directory
     di <- io $ diredScanDir dir
@@ -836,11 +755,7 @@
                    diredRefreshMark
 
 currentDir :: YiM FilePath
-<<<<<<< HEAD
-currentDir = fmap diredPath $ withBuffer $ getBufferDyn
-=======
-currentDir = fmap diredPath $ withCurrentBuffer $ use bufferDynamicValueA
->>>>>>> 68d174a5
+currentDir = fmap diredPath $ withCurrentBuffer $ getBufferDyn
 
 -- | move selected files in a given directory to the target location given
 -- by user input
@@ -883,7 +798,6 @@
                         old = dir </> fn
               sOpDirRename = [DOCheck ckParentDir posOps' negOps,
                               DOFeedback showResult]
-<<<<<<< HEAD
                   where posOps' = [DOCkOverwrite new (DORename old new)]
                         p = "Cannot move " <> T.pack old
                             <> " to " <> T.pack new
@@ -894,29 +808,10 @@
                         ckParentDir = doesDirectoryExist $ takeDirectory ps
     showResult st = do
       diredRefresh
-      (withEditor . printMsg) $ showT (st ^. diredOpSucCnt) <> " of "
+      printMsg $ showT (st ^. diredOpSucCnt) <> " of "
                   <> showT total <> " item(s) moved."
     showNothing _ = (withEditor . printMsg) "Quit"
     total = length fs
-=======
-                        where new = t </> fn
-                              old = dir </> fn
-                    sOpDirRename = [DOCheck ckParentDir posOps' negOps,
-                                    DOFeedback showResult]
-                        where posOps' = [DOCkOverwrite new (DORename old new)]
-                              p = "Cannot move " <> T.pack old
-                                  <> " to " <> T.pack new
-                              negOps = [DOFeedback . const $ errorEditor p]
-                              new = t
-                              old = dir </> fn
-                              ckParentDir = doesDirectoryExist $ takeDirectory (dropTrailingPathSeparator t)
-          showResult st = do
-            diredRefresh
-            printMsg $ showT (diredOpSucCnt st) <> " of "
-                        <> showT total <> " item(s) moved."
-          showNothing _ = printMsg "Quit"
-          total = length fs
->>>>>>> 68d174a5
 
 -- | copy selected files in a given directory to the target location given
 -- by user input
@@ -959,11 +854,7 @@
                                     takeDirectory (dropTrailingPathSeparator t)
     showResult st = do
       diredRefresh
-<<<<<<< HEAD
-      (withEditor . printMsg) $ showT (st ^. diredOpSucCnt) <> " of "
-=======
-      printMsg $ showT (diredOpSucCnt st) <> " of "
->>>>>>> 68d174a5
+      printMsg $ showT (st ^. diredOpSucCnt) <> " of "
                   <> showT total <> " item(s) copied."
     showNothing _ = printMsg "Quit"
     total = length fs
@@ -1009,16 +900,10 @@
           exists <- io $ doesDirectoryExist sel
           if exists
             then diredDir sel
-<<<<<<< HEAD
-            else (withEditor . printMsg) $ sel' <> " no longer exists"
+            else printMsg $ sel' <> " no longer exists"
         (DiredSymLink _dfi dest') -> do
           let dest = R.toString dest'
               target = if isAbsolute dest then dest else dir </> dest
-=======
-            else printMsg $ sel' <> " no longer exists"
-        (DiredSymLink _dfi dest) -> do
-          let target = if isAbsolute dest then dest else dir </> dest
->>>>>>> 68d174a5
           existsFile <- io $ doesFileExist target
           existsDir <- io $ doesDirectoryExist target
           printMsg $ "Following link:" <> T.pack target
@@ -1066,11 +951,7 @@
 
 markedFiles :: (Char -> Bool) -> YiM [(FilePath, DiredEntry)]
 markedFiles cond = do
-<<<<<<< HEAD
-  dState <- withBuffer getBufferDyn
-=======
-  dState <- withCurrentBuffer $ use bufferDynamicValueA
->>>>>>> 68d174a5
+  dState <- withCurrentBuffer getBufferDyn
   let fs = fst . unzip $ filter (cond . snd) (M.assocs $ diredMarks dState)
   return $ map (\f -> (f, diredEntries dState M.! R.fromString f)) fs
 
