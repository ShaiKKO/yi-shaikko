--- conflicted
+++ resolved
@@ -1,18 +1,21 @@
 {-# LANGUAGE ScopedTypeVariables #-}
-<<<<<<< HEAD
--- Copyright (C) 2007-8 JP Bernardy
--- Copyright (C) 2004-5 Don Stewart - http://www.cse.unsw.edu.au/~dons
+{-# LANGUAGE OverloadedStrings #-}
+
+-- |
+-- Module      :  Yi.UI.Vty
+-- License     :  GPL-2
+-- Maintainer  :  yi-devel@googlegroups.com
+-- Stability   :  experimental
+-- Portability :  portable
+--
+-- This module defines a user interface implemented using vty.
+--
 -- Originally derived from: riot/UI.hs Copyright (c) Tuomo Valkonen 2004.
-=======
-{-# LANGUAGE FlexibleContexts #-}
-{-# LANGUAGE OverloadedStrings #-}
->>>>>>> 33280164
 
 module Yi.UI.Vty
     ( start
     ) where
 
-<<<<<<< HEAD
 import Prelude hiding (error, foldr1, concatMap, reverse)
 import Control.Applicative hiding ((<|>))
 import Control.Concurrent
@@ -27,6 +30,7 @@
 import qualified Data.Map.Strict as M
 import Data.Maybe
 import Data.Monoid
+import qualified Data.Text as T
 import qualified Graphics.Vty as Vty
 import GHC.Conc (labelThread)
 
@@ -91,7 +95,7 @@
           tryTakeMVar endRender >>=
             maybe (handle (\(except :: IOException) -> do
                               logPutStrLn "refresh crashed with IO Error"
-                              logError $ show except)
+                              logError (T.pack (show except)))
                           (readIORef editorRef >>= refresh fs >> renderLoop))
                   (const $ return ())
 
@@ -144,8 +148,8 @@
         windowStartY = 1
         (cmd, cmdSty) = statusLineInfo e
         niceCmd = arrangeItems cmd (SL.sizeX promptRect) (maxStatusHeight e)
-        formatCmdLine text =
-            withAttributes statusBarStyle (take (SL.sizeX promptRect) $ text ++ repeat ' ')
+        mkLine = T.justifyLeft colCount ' ' . T.take colCount
+        formatCmdLine text = withAttributes statusBarStyle (mkLine text)
         winImage (win, hasFocus) =
             let rect = winRects M.! (wkey win)
             in renderWindow (configUI $ fsConfig fs) e rect (win, hasFocus)
@@ -182,327 +186,6 @@
 renderWindow cfg e (SL.Rect x y w h) (win, focused) =
     Rendered (Vty.translate x y pict)
              (fmap (\(i, j) -> (i + y, j + x)) cur)
-=======
--- |
--- Module      :  Yi.UI.Vty
--- License     :  GPL-2
--- Maintainer  :  yi-devel@googlegroups.com
--- Stability   :  experimental
--- Portability :  portable
---
--- This module defines a user interface implemented using vty.
---
--- Originally derived from: riot/UI.hs Copyright (c) Tuomo Valkonen 2004.
-
-module Yi.UI.Vty (start) where
-
-import           Control.Applicative hiding ((<|>))
-import           Control.Arrow
-import           Control.Concurrent
-import           Control.Exception
-import           Control.Lens hiding (set)
-import           Control.Monad hiding (mapM, mapM_)
-import           Control.Monad.Base
-import           Control.Monad.State (evalState, get, put)
-import           Data.Char (ord, chr)
-import           Data.Foldable
-import           Data.IORef
-import           Data.List (partition, sort, nub)
-import qualified Data.List.PointedList.Circular as PL
-import           Data.Maybe
-import           Data.Monoid
-import qualified Data.Text as T
-import           Data.Traversable
-import           GHC.Conc (labelThread)
-import qualified Graphics.Vty as Vty
-import           Graphics.Vty as Vty hiding (Config(..), refresh, Default, text)
-import           Prelude hiding (error, mapM, foldr1, concatMap, mapM_, reverse)
-import           System.Exit
-import           System.Posix.IO (stdInput)
-import           System.Posix.Signals (raiseSignal, sigTSTP)
-import           System.Posix.Terminal
-import           Yi.Buffer
-import           Yi.Config
-import           Yi.Debug
-import           Yi.Editor
-import           Yi.Event
-import           Yi.Keymap (makeAction, YiM)
-import           Yi.Monad
-import           Yi.String (showT)
-import           Yi.Style
-import qualified Yi.UI.Common as Common
-import           Yi.UI.TabBar
-import           Yi.UI.Utils
-import           Yi.Utils
-import           Yi.Window
-
-data Rendered = Rendered
-  { picture :: !Image             -- ^ the picture currently displayed.
-  , cursor  :: !(Maybe (Int,Int)) -- ^ cursor point on the above
-  }
-
-data UI = UI
-  { vty            :: Vty
-    -- ^ Vty
-  , scrsize         :: IORef (Int,Int)
-    -- ^ screen size
-  , uiThread        :: ThreadId
-  , uiEndInputLoop  :: MVar ()
-  , uiEndRenderLoop :: MVar ()
-  , uiEditor        :: IORef Editor
-   -- ^ Copy of the editor state, local to the UI, used to show stuff
-   -- when the window is resized.
-  , uiDirty         :: MVar ()
-    -- ^ used to trigger redraw in renderLoop
-  , config          :: Config
-  , oAttrs          :: TerminalAttributes
-  }
-
-mkUI :: UI -> Common.UI
-mkUI ui = Common.dummyUI
-  {
-   Common.main           = main ui,
-   Common.end            = end ui,
-   Common.suspend        = raiseSignal sigTSTP,
-   Common.refresh        = requestRefresh ui,
-   Common.layout         = layout ui,
-   Common.userForceRefresh = userForceRefresh ui
-  }
-
--- | Initialise the ui
-start :: UIBoot
-start cfg ch outCh editor =
-  liftBase $ do
-          oattr <- getTerminalAttributes stdInput
-          v <- mkVty $ configVty $ configUI $ cfg
-          nattr <- getTerminalAttributes stdInput
-          setTerminalAttributes stdInput (withoutMode nattr ExtendedFunctions) Immediately
-          -- remove the above call to setTerminalAttributes when vty does it.
-          (x0,y0) <- Vty.displayBounds $ Vty.outputIface v
-          sz <- newIORef (fromEnum y0, fromEnum x0)
-          -- fork input-reading thread. important to block *thread* on getKey
-          -- otherwise all threads will block waiting for input
-          tid <- myThreadId
-          labelThread tid "UI"
-          endInput <- newEmptyMVar
-          endRender <- newEmptyMVar
-          editorRef <- newIORef editor
-          dirty <- newEmptyMVar
-          let ui = UI v sz tid endInput endRender editorRef dirty cfg oattr
-
-              -- Action to read characters into a channel
-              inputLoop :: IO ()
-              inputLoop = tryTakeMVar endInput >>=
-                          maybe (getKey >>= ch >> inputLoop)
-                                (const $ return ())
-
-              -- Read a key. UIs need to define a method for getting events.
-              getKey :: IO Yi.Event.Event
-              getKey = do
-                event <- Vty.nextEvent v
-                case event of
-                  (EvResize x y) -> do
-                      logPutStrLn $ "UI: EvResize: " <> showT (x, y)
-                      writeIORef sz (y,x)
-                      outCh [makeAction (layoutAction ui :: YiM ())]
-                      -- since any action will force a refresh, return () is probably
-                      -- sufficient instead of "layoutAction ui"
-                      getKey
-                  _ -> return (fromVtyEvent event)
-
-              renderLoop :: IO ()
-              renderLoop = do
-                takeMVar dirty
-                tryTakeMVar endRender >>=
-                  maybe (do logPutStrLn "time to render"
-                            handle (\(except :: IOException) -> do
-                                       logPutStrLn "refresh crashed with IO Error"
-                                       logError $ showT except)
-                                   (readIORef editorRef >>= refresh ui >> renderLoop))
-                        (const $ return ())
-
-          inputThreadId <- forkIO inputLoop
-          labelThread inputThreadId "VtyInput"
-          renderThreadId <- forkIO renderLoop
-          labelThread renderThreadId "VtyRender"
-
-          return (mkUI ui)
-
--- Is there something else to do here?
--- Previous version said "block on MVar forever" in rather obfuscated way
-main :: UI -> IO ()
-main _ui = forever $ threadDelay longTime
-    -- Can't just use maxBound because of
-    -- https://ghc.haskell.org/trac/ghc/ticket/7325
-    where longTime = 12 * 3600 * 1000
-
--- | Clean up and go home
-end :: UI -> Bool -> IO ()
-end ui reallyQuit = do
-  Vty.shutdown (vty ui)
-  setTerminalAttributes stdInput (oAttrs ui) Immediately
-  void $ tryPutMVar (uiEndInputLoop ui) ()
-  void $ tryPutMVar (uiEndRenderLoop ui) ()
-  when reallyQuit $ throwTo (uiThread ui) ExitSuccess
-  return ()
-
-fromVtyEvent :: Vty.Event -> Yi.Event.Event
-fromVtyEvent (EvKey Vty.KBackTab mods) = Event Yi.Event.KTab (sort $ nub $ Yi.Event.MShift : map fromVtyMod mods)
-fromVtyEvent (EvKey k mods) = Event (fromVtyKey k) (sort $ map fromVtyMod mods)
-fromVtyEvent _ = error "fromVtyEvent: unsupported event encountered."
-
-
-fromVtyKey :: Vty.Key -> Yi.Event.Key
-fromVtyKey (Vty.KEsc      ) = Yi.Event.KEsc
-fromVtyKey (Vty.KFun x    ) = Yi.Event.KFun x
-fromVtyKey (Vty.KPrtScr   ) = Yi.Event.KPrtScr
-fromVtyKey (Vty.KPause    ) = Yi.Event.KPause
-fromVtyKey (Vty.KChar '\t') = Yi.Event.KTab
-fromVtyKey (Vty.KChar c   ) = Yi.Event.KASCII c
-fromVtyKey (Vty.KBS       ) = Yi.Event.KBS
-fromVtyKey (Vty.KIns      ) = Yi.Event.KIns
-fromVtyKey (Vty.KHome     ) = Yi.Event.KHome
-fromVtyKey (Vty.KPageUp   ) = Yi.Event.KPageUp
-fromVtyKey (Vty.KDel      ) = Yi.Event.KDel
-fromVtyKey (Vty.KEnd      ) = Yi.Event.KEnd
-fromVtyKey (Vty.KPageDown ) = Yi.Event.KPageDown
-fromVtyKey (Vty.KCenter   ) = Yi.Event.KNP5
-fromVtyKey (Vty.KUp       ) = Yi.Event.KUp
-fromVtyKey (Vty.KMenu     ) = Yi.Event.KMenu
-fromVtyKey (Vty.KLeft     ) = Yi.Event.KLeft
-fromVtyKey (Vty.KDown     ) = Yi.Event.KDown
-fromVtyKey (Vty.KRight    ) = Yi.Event.KRight
-fromVtyKey (Vty.KEnter    ) = Yi.Event.KEnter
-fromVtyKey (Vty.KBackTab  ) = error "This should be handled in fromVtyEvent"
-fromVtyKey (Vty.KBegin    ) = error "Yi.UI.Vty.fromVtyKey: can't handle KBegin"
-fromVtyKey k = error $ "Yi.UI.Vty.fromVtyKey: " <> showT k <> " fell through!"
-
-fromVtyMod :: Vty.Modifier -> Yi.Event.Modifier
-fromVtyMod Vty.MShift = Yi.Event.MShift
-fromVtyMod Vty.MCtrl  = Yi.Event.MCtrl
-fromVtyMod Vty.MMeta  = Yi.Event.MMeta
-fromVtyMod Vty.MAlt   = Yi.Event.MMeta
-
--- This re-computes the heights and widths of all the windows.
-layout :: UI -> Editor -> IO Editor
-layout ui e = do
-  (rows,cols) <- readIORef (scrsize ui)
-  let ws = windows e
-      tabBarHeight = if hasTabBar e ui then 1 else 0
-      (cmd, _) = statusLineInfo e
-      niceCmd = arrangeItems cmd cols (maxStatusHeight e)
-      cmdHeight = length niceCmd
-      ws' = applyHeights (computeHeights (rows - tabBarHeight - cmdHeight + 1) ws) ws
-      discardOldRegion w = w { winRegion = emptyRegion }
-                           -- Discard this field, otherwise we keep retaining reference to
-                           -- old Window objects (leak)
-
-  let apply :: Window -> IO Window
-      apply win = do
-        let uiconfig = configUI $ config ui
-        newWinRegion <- return $! getRegionImpl win uiconfig e cols (height win)
-        newActualLines <- return $! windowLinesDisp win uiconfig e cols (height win)
-        return $! win { winRegion = newWinRegion, actualLines = newActualLines }
-
-  ws'' <- mapM (apply . discardOldRegion) ws'
-  return $ windowsA .~ ws'' $ e
-  -- return $ windowsA ^= forcePL ws'' $ e
-
--- Do Vty layout inside the Yi event loop
-layoutAction :: (MonadEditor m, MonadBase IO m) => UI -> m ()
-layoutAction ui = do
-    withEditor . put =<< io . layout ui =<< withEditor get
-    withEditor $ mapM_ (`withWindowE` snapInsB) =<< use windowsA
-
-requestRefresh :: UI -> Editor -> IO ()
-requestRefresh ui e = do
-  writeIORef (uiEditor ui) e
-  void $ tryPutMVar (uiDirty ui) ()
-
--- | Redraw the entire terminal from the UI.
-refresh :: UI -> Editor -> IO ()
-refresh ui e = do
-  (_,xss) <- readRef (scrsize ui)
-  let ws = windows e
-      tabBarHeight = if hasTabBar e ui then 1 else 0
-      windowStartY = tabBarHeight
-      (cmd, cmdSty) = statusLineInfo e
-      niceCmd = arrangeItems cmd xss (maxStatusHeight e)
-      mkLine = T.justifyLeft xss ' ' . T.take xss
-      formatCmdLine text = withAttributes statusBarStyle (mkLine text)
-      renders = fmap (renderWindow (configUI $ config ui) e xss) (PL.withFocus ws)
-      startXs = scanrT (+) windowStartY (fmap height ws)
-      wImages = fmap picture renders
-      statusBarStyle = ((appEndo <$> cmdSty) <*> baseAttributes) $ configStyle $ configUI $ config ui
-      tabBarImages = renderTabBar e ui xss
-  logPutStrLn "refreshing screen."
-  logPutStrLn $ "startXs: " <> showT startXs
-  Vty.update (vty ui)
-      ( picForImage ( vertCat tabBarImages
-                      <->
-                      vertCat (toList wImages)
-                      <->
-                      vertCat (fmap formatCmdLine niceCmd)
-                    )
-      ) { picCursor = case cursor (PL._focus renders) of
-             Just (y,x) -> Cursor (toEnum x) (toEnum $ y + PL._focus startXs)
-             -- Add the position of the window to the position of the cursor
-             Nothing -> NoCursor
-             -- This case can occur if the user resizes the window.
-             -- Not really nice, but upon the next refresh the cursor will show.
-        }
-
-  return ()
-
--- | Construct images for the tabbar if at least one tab exists.
-renderTabBar :: Editor -> UI -> Int -> [Image]
-renderTabBar e ui xss = [tabImages <|> extraImage | hasTabBar e ui]
-  where
-    tabImages       = foldr1 (<|>) $ fmap tabToVtyImage $ tabBarDescr e
-    imagePad = T.replicate (xss - fromEnum totalTabWidth) $ T.singleton ' '
-    extraImage      = withAttributes (tabBarAttributes uiStyle) imagePad
-
-    totalTabWidth   = Vty.imageWidth tabImages
-    uiStyle         = configStyle $ configUI $ config ui
-    tabTitle text   = ' ' `T.cons` text `T.snoc` ' '
-    tabAttr b       = baseAttr b $ tabBarAttributes uiStyle
-    baseAttr True  sty = attributesToAttr (appEndo (tabInFocusStyle uiStyle) sty) Vty.defAttr
-    baseAttr False sty = attributesToAttr (appEndo (tabNotFocusedStyle uiStyle) sty) Vty.defAttr `Vty.withStyle` Vty.underline
-    tabToVtyImage _tab@(TabDescr text inFocus) = Vty.text' (tabAttr inFocus) (tabTitle text)
-
--- | Determine whether it is necessary to render the tab bar
-hasTabBar :: Editor -> UI -> Bool
-hasTabBar e ui = (not . configAutoHideTabBar . configUI . config $ ui) || PL.length (e ^. tabsA) > 1
-
--- As scanr, but generalized to a traversable (TODO)
-scanrT :: (Int -> Int -> Int) -> Int -> PL.PointedList Int -> PL.PointedList Int
-scanrT (+*+) k t = evalState (mapM f t) k
-    where f x = do s <- get
-                   let s' = s +*+ x
-                   put s'
-                   return s
-
--- | Calculate the lines a window can display from a buffer.
-windowLinesDisp :: Window -> UIConfig -> Editor -> Int -> Int -> Int
-windowLinesDisp win cfg e w h = dispCount
-  where (_,_,dispCount) = drawWindow cfg e (error "focus must not be used")  win w h
-
-getRegionImpl :: Window -> UIConfig -> Editor -> Int -> Int -> Region
-getRegionImpl win cfg e w h = region
-  where (_,region,_) = drawWindow cfg e (error "focus must not be used") win w h
-
--- | Return a rendered view of the window.
-renderWindow :: UIConfig -> Editor -> Int -> (Window, Bool) -> Rendered
-renderWindow cfg e width (win,hasFocus) =
-    let (rendered,_,_) = drawWindow cfg e hasFocus win width (height win)
-    in rendered
-
--- | Draw a window
---
--- TODO: horizontal scrolling.
-drawWindow :: UIConfig -> Editor -> Bool -> Window -> Int -> Int -> (Rendered, Region, Int)
-drawWindow cfg e focused win w h = (Rendered { picture = pict,cursor = cur}, mkRegion fromMarkPoint toMarkPoint', dispLnCount)
->>>>>>> 33280164
     where
         b = findBufferWith (bufkey win) e
         sty = configStyle cfg
@@ -529,7 +212,6 @@
         -- TODO: I suspect that this costs quite a lot of CPU in the "dry run" which determines the window size;
         -- In that case, since attributes are also useless there, it might help to replace the call by a dummy value.
         -- This is also approximately valid of the call to "indexedAnnotatedStreamB".
-<<<<<<< HEAD
         colors = map (fmap (($ Vty.defAttr) . attributesToAttr)) attributes
         bufData = -- trace (unlines (map show text) ++ unlines (map show $ concat strokes)) $
                   paintChars Vty.defAttr colors text
@@ -540,109 +222,24 @@
             drawText h' w
                      point
                      tabWidth
-                     ([(c,(wsty, -1)) | c <- prompt] ++ bufData ++ [(' ',(wsty, eofPoint))])
+                     ([(c,(wsty, -1)) | c <- T.unpack prompt] ++ bufData ++ [(' ',(wsty, eofPoint))])
                      -- we always add one character which can be used to position the cursor at the end of file
-        (modeLine0, _) = runBuffer win b $ getModeLine (commonNamePrefix e)
-=======
-        colors = map (second (($ Vty.defAttr) . attributesToAttr)) attributes
-        bufData = -- trace (unlines (map show text) <> unlines (map show $ concat strokes)) $
-                  paintChars Vty.defAttr colors text
-        tabWidth = tabSize . fst $ runBuffer win b indentSettingsB
-        prompt = if isMini win then miniIdentString b else mempty
-
-        (rendered,toMarkPoint',cur,dispLnCount) =
-          -- we always add one character which can be used to position
-          -- the cursor at the end of file
-          drawText h' w fromMarkPoint point tabWidth
-            ([(c,(wsty, -1)) | c <- T.unpack prompt] <> bufData <> [(' ',(wsty, eofPoint))])
-
         commonPref = T.pack <$> commonNamePrefix e
         (modeLine0, _) = runBuffer win b $ getModeLine commonPref
->>>>>>> 33280164
         modeLine = if notMini then Just modeLine0 else Nothing
         prepare = withAttributes modeStyle . T.justifyLeft w ' ' . T.take w
         modeLines = map prepare $ maybeToList modeLine
         modeStyle = (if focused then appEndo (modelineFocusStyle sty) else id) (modelineAttributes sty)
 
-<<<<<<< HEAD
-        pict = Vty.vertCat (take h' (rendered ++ repeat (withAttributes eofsty filler)) ++ modeLines)
-
-withAttributes :: Attributes -> String -> Vty.Image
-withAttributes sty = Vty.string (attributesToAttr sty Vty.defAttr)
-=======
         filler :: T.Text
         filler = if w == 0 -- justify would return a single char at w = 0
                  then T.empty
                  else T.justifyLeft w ' ' $ T.singleton (configWindowFill cfg)
 
-        pict = vertCat (take h' (rendered <> repeat (withAttributes eofsty filler)) <> modeLines)
-
--- | Renders text in a rectangle.
--- This also returns
--- * the index of the last character fitting in the rectangle
--- * the position of the Point in (x,y) coordinates, if in the window,
--- * the number of display lines for this drawing.
---
--- We calculate the number of lines displayed for this window so that line
--- wrapping doesn't break scrolling.
-drawText :: Int    -- ^ The height of the part of the window we are in
-         -> Int    -- ^ The width of the part of the window we are in
-         -> Point  -- ^ The position of the first character to draw
-         -> Point  -- ^ The position of the cursor
-         -> Int    -- ^ The number of spaces to represent a tab character with.
-         -> [(Char,(Vty.Attr,Point))]  -- ^ The data to draw.
-         -> ([Image], Point, Maybe (Int,Int), Int)
-drawText h w topPoint point tabWidth bufData
-    | h == 0 || w == 0 = ([], topPoint, Nothing, 0)
-    | otherwise        = (renderedLines, bottomPoint, pntpos, h - (length wrapped - h))
-  where
-
-  -- the number of lines that taking wrapping into account,
-  -- we use this to calculate the number of lines displayed.
-  wrapped = concatMap (wrapLine w) $ map (concatMap expandGraphic) $ take h $ lines' bufData
-  lns0 = take h wrapped
-
-  bottomPoint = case lns0 of
-                 [] -> topPoint
-                 _ -> snd $ snd $ last $ last lns0
-
-  pntpos = listToMaybe [(y,x) | (y,l) <- zip [0..] lns0, (x,(_char,(_attr,p))) <- zip [0..] l, p == point]
-
-  -- fill lines with blanks, so the selection looks ok.
-  renderedLines = map fillColorLine lns0
-  colorChar (c, (a, _aPoint)) = Vty.char a c
-
-  fillColorLine :: [(Char, (Vty.Attr, Point))] -> Image
-  fillColorLine [] = charFill Vty.defAttr ' ' w 1
-  fillColorLine l = horizCat (map colorChar l)
-                    <|>
-                    charFill a ' ' (w - length l) 1
-                    where (_,(a,_x)) = last l
-
-  -- Cut a string in lines separated by a '\n' char. Note
-  -- that we add a blank character where the \n was, so the
-  -- cursor can be positioned there.
-
-  lines' :: [(Char,a)] -> [[(Char,a)]]
-  lines' [] =  []
-  lines' s  = case s' of
-                []          -> [l]
-                ((_,x):s'') -> (l<>[(' ',x)]) : lines' s''
-              where
-              (l, s') = break ((== '\n') . fst) s
-
-  wrapLine :: Int -> [x] -> [[x]]
-  wrapLine _ [] = []
-  wrapLine n l = let (x,rest) = splitAt n l in x : wrapLine n rest
-
-  expandGraphic ('\t', p) = replicate tabWidth (' ', p)
-  expandGraphic (c,p)
-    | ord c < 32 = [('^',p),(chr (ord c + 64),p)]
-    | otherwise = [(c,p)]
-
-withAttributes :: Attributes -> T.Text -> Image
+        pict = Vty.vertCat (take h' (rendered <> repeat (withAttributes eofsty filler)) <> modeLines)
+
+withAttributes :: Attributes -> T.Text -> Vty.Image
 withAttributes sty = Vty.text' (attributesToAttr sty Vty.defAttr)
->>>>>>> 33280164
 
 attributesToAttr :: Attributes -> Vty.Attr -> Vty.Attr
 attributesToAttr (Attributes fg bg reverse bd _itlc underline') =
@@ -660,8 +257,7 @@
 
 stys :: a -> [(Point,a)] -> [(Point,Char)] -> [a]
 stys sty [] cs = [ sty | _ <- cs ]
-<<<<<<< HEAD
-stys sty ((endPos,sty'):xs) cs = [ sty | _ <- previous ] ++ stys sty' xs later
+stys sty ((endPos,sty'):xs) cs = [ sty | _ <- previous ] <> stys sty' xs later
     where (previous, later) = break ((endPos <=) . fst) cs
 
 drawText :: Int    -- ^ The height of the part of the window we are in
@@ -722,15 +318,12 @@
 renderTabBar :: Editor -> FrontendState -> Int -> [Vty.Image]
 renderTabBar e fs xss = [tabImages Vty.<|> extraImage]
   where tabImages       = foldr1 (Vty.<|>) $ fmap tabToVtyImage $ tabBarDescr e
-        extraImage      = withAttributes (tabBarAttributes uiStyle) (replicate (xss - fromEnum totalTabWidth) ' ')
+        imagePad = T.replicate (xss - fromEnum totalTabWidth) $ T.singleton ' '
+        extraImage      = withAttributes (tabBarAttributes uiStyle) imagePad
         totalTabWidth   = Vty.imageWidth tabImages
         uiStyle         = configStyle $ configUI $ fsConfig fs
-        tabTitle text   = " " ++ text ++ " "
+        tabTitle text   = ' ' `T.cons` text `T.snoc` ' '
         tabAttr b       = baseAttr b $ tabBarAttributes uiStyle
         baseAttr True  sty = attributesToAttr (appEndo (tabInFocusStyle uiStyle) sty) Vty.defAttr
         baseAttr False sty = attributesToAttr (appEndo (tabNotFocusedStyle uiStyle) sty) Vty.defAttr `Vty.withStyle` Vty.underline
-        tabToVtyImage _tab@(TabDescr text inFocus) = Vty.string (tabAttr inFocus) (tabTitle text)
-=======
-stys sty ((endPos,sty'):xs) cs = [ sty | _ <- previous ] <> stys sty' xs later
-    where (previous, later) = break ((endPos <=) . fst) cs
->>>>>>> 33280164
+        tabToVtyImage _tab@(TabDescr text inFocus) = Vty.text' (tabAttr inFocus) (tabTitle text)