--- conflicted
+++ resolved
@@ -48,41 +48,6 @@
 import Yi.Window
 
 data Rendered = Rendered
-<<<<<<< HEAD
-  { picture :: !Image             -- ^ the picture currently displayed.
-  , cursor  :: !(Maybe (Int,Int)) -- ^ cursor point on the above
-  }
-
-data UI = UI
-  { vty            :: Vty
-    -- ^ Vty
-  , scrsize         :: IORef (Int,Int)
-    -- ^ screen size
-  , uiThread        :: ThreadId
-  , uiEndInputLoop  :: MVar ()
-  , uiEndRenderLoop :: MVar ()
-  , uiEditor        :: IORef Editor
-   -- ^ Copy of the editor state, local to the UI, used to show stuff
-   -- when the window is resized.
-  , uiDirty         :: MVar ()
-    -- ^ used to trigger redraw in renderLoop
-  , config          :: Config
-  , oAttrs          :: TerminalAttributes
-  }
-
-mkUI :: UI -> Common.UI Editor
-mkUI ui = Common.dummyUI
-  {
-   Common.main           = main ui,
-   Common.end            = end ui,
-   Common.suspend        = raiseSignal sigTSTP,
-   Common.refresh        = requestRefresh ui,
-   Common.layout         = layout ui,
-   Common.userForceRefresh = userForceRefresh ui
-  }
-
--- | Initialise the ui
-=======
     { picture :: !Vty.Image
     , cursor  :: !(Maybe (Int,Int))
     }
@@ -97,7 +62,6 @@
     , fsEditorRef :: IORef Editor
     }
 
->>>>>>> 6fb92b58
 start :: UIBoot
 start config submitEvents submitActions editor = do
     vty <- (Vty.mkVty . configVty . configUI) config
