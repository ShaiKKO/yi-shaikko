{-# OPTIONS_HADDOCK show-extensions #-}

-- |
-- Module      :  Yi.UI.Utils
-- License     :  GPL-2
-- Maintainer  :  yi-devel@googlegroups.com
-- Stability   :  experimental
-- Portability :  portable
--
-- Utilities shared by various UIs

module Yi.UI.Utils where

import           Control.Applicative
import           Control.Arrow (second)
import           Control.Lens
import           Control.Monad.State (evalState,modify)
import           Control.Monad.State.Class (gets)
import           Data.Foldable (maximumBy)
import           Data.Function (on)
import           Data.List (transpose)
import           Data.List.Split (chunksOf)
import           Data.Monoid
import qualified Data.Text as T
import           Data.Traversable (mapM)
import           Prelude hiding (mapM)
import           Yi.Buffer
import           Yi.String (padLeft)
import           Yi.Style
import           Yi.Syntax (Span(..))
import           Yi.Window

indexedAnnotatedStreamB :: Point -> BufferM [(Point, Char)]
indexedAnnotatedStreamB p = do
    text <- indexedStreamB Forward p
    annots <- withSyntaxB modeGetAnnotations
    return $ spliceAnnots text (dropWhile (\s -> spanEnd s < p) (annots p))

applyHeights :: Traversable t => [Int] -> t Window -> t Window
applyHeights heights ws = evalState (mapM distribute ws) heights
    where
      distribute win = if isMini win
          then return win{height = 1}
          else (do h <- gets head
                   modify tail
                   return win{height = h})

spliceAnnots :: [(Point,Char)] -> [Span String] -> [(Point,Char)]
spliceAnnots text [] = text
spliceAnnots text (Span start x stop:anns) = l ++ zip (repeat start) x ++ spliceAnnots r anns
    where (l,rest) =  span ((start >) . fst) text
          (_,r) = span ((stop >) . fst) rest

-- | Turn a sequence of (from,style,to) strokes into a sequence
--   of picture points (from,style), taking special care to
--   ensure that the points are strictly increasing and introducing
--   padding segments where neccessary.
--   Precondition: Strokes are ordered and not overlapping.
strokePicture :: [Span (Endo a)] -> [(Point,a -> a)]
strokePicture [] = []
strokePicture wholeList@(Span leftMost _ _:_) = helper leftMost wholeList
    where helper :: Point -> [Span (Endo a)] -> [(Point,a -> a)]
          helper prev [] = [(prev,id)]
          helper prev (Span l f r:xs)
              | prev < l  = (prev, id) : (l,appEndo f) : helper r xs
              | otherwise = (l,appEndo f) : helper r xs

-- | Paint the given stroke-picture on top of an existing picture
paintStrokes :: (a -> a) -> a -> [(Point,a -> a)] -> [(Point,a)] -> [(Point,a)]
paintStrokes f0 _  [] lx = fmap (second f0)     lx
paintStrokes _  x0 lf [] = fmap (second ($ x0)) lf
paintStrokes f0 x0 lf@((pf,f):tf) lx@((px,x):tx) =
  case pf `compare` px of
    LT -> (pf, f  x0):paintStrokes f  x0 tf lx
    EQ -> (pf, f  x ):paintStrokes f  x  tf tx
    GT -> (px, f0 x ):paintStrokes f0 x  lf tx



paintPicture :: a -> [[Span (Endo a)]] -> [(Point,a)]
paintPicture a = foldr (paintStrokes id a . strokePicture) []

attributesPictureB :: UIStyle -> Maybe SearchExp -> Region -> [[Span StyleName]] -> BufferM [(Point,Attributes)]
attributesPictureB sty mexp region extraLayers =
  paintPicture (baseAttributes sty) <$>
    fmap (fmap (fmap ($ sty))) <$>
    (extraLayers ++) <$>
    strokesRangesB mexp region

attributesPictureAndSelB :: UIStyle -> Maybe SearchExp -> Region -> BufferM [(Point,Attributes)]
attributesPictureAndSelB sty mexp region = do
    selReg <- getSelectRegionB
    showSel <- use highlightSelectionA
    rectSel <- use rectangleSelectionA
    let styliseReg reg = Span (regionStart reg) selectedStyle (regionEnd reg)
        extraLayers | rectSel && showSel = (:[]) . fmap styliseReg <$> blockifyRegion selReg
                    | showSel            = return [[styliseReg selReg]]
                    | otherwise          = return []
    attributesPictureB sty mexp region =<< extraLayers


-- | Arrange a list of items in columns over maximum @maxNumberOfLines@ lines
<<<<<<< HEAD
arrangeItems :: [String] -> Int -> Int -> [String]
arrangeItems items _ _ | all null items = []
=======
arrangeItems :: [T.Text] -> Int -> Int -> [T.Text]
>>>>>>> 33280164
arrangeItems items maxWidth maxNumberOfLines = take maxNumberOfLines $ snd choice
    where choice = maximumBy (compare `on` fst) arrangements
          arrangements = fmap (arrangeItems' items maxWidth) (reverse [1..maxNumberOfLines])

-- | Arrange a list of items in columns over @numberOfLines@ lines.
--
-- TODO: proper Text/YiString implementation
arrangeItems' :: [T.Text] -> Int -> Int -> (Int, [T.Text])
arrangeItems' items' maxWidth numberOfLines = (fittedItems,theLines)
    where items = T.unpack <$> items'
          columns = chunksOf numberOfLines items
          columnsWidth = fmap (maximum . fmap length) columns
          totalWidths = scanl (\x y -> 1 + x + y) 0 columnsWidth
          shownItems = scanl (+) 0 (fmap length columns)
          fittedItems = snd $ last $ takeWhile ((<= maxWidth) . fst) $ zip totalWidths shownItems
          theLines = fmap (T.pack . unwords . zipWith padLeft columnsWidth) $ transpose columns<|MERGE_RESOLUTION|>--- conflicted
+++ resolved
@@ -100,12 +100,8 @@
 
 
 -- | Arrange a list of items in columns over maximum @maxNumberOfLines@ lines
-<<<<<<< HEAD
-arrangeItems :: [String] -> Int -> Int -> [String]
-arrangeItems items _ _ | all null items = []
-=======
 arrangeItems :: [T.Text] -> Int -> Int -> [T.Text]
->>>>>>> 33280164
+arrangeItems items _ _ | all T.null items = []
 arrangeItems items maxWidth maxNumberOfLines = take maxNumberOfLines $ snd choice
     where choice = maximumBy (compare `on` fst) arrangements
           arrangements = fmap (arrangeItems' items maxWidth) (reverse [1..maxNumberOfLines])
