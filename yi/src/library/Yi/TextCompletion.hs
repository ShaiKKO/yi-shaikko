--- conflicted
+++ resolved
@@ -79,19 +79,11 @@
                -> (T.Text -> T.Text -> Bool) -- ^ Predicate matcher
                -> YiM T.Text
 mkWordComplete extractFn sourceFn msgFn predMatch = do
-<<<<<<< HEAD
   Completion complList <- withEditor getEditorDyn
   case complList of
     (x:xs) -> do -- more alternatives, use them.
        msgFn (x:xs)
        withEditor . putEditorDyn $ Completion xs
-=======
-  Completion complList <- getDynamic
-  case complList of
-    (x:xs) -> do -- more alternatives, use them.
-       msgFn (x:xs)
-       setDynamic $ Completion xs
->>>>>>> 68d174a5
        return x
     [] -> do -- no alternatives, build them.
       w <- extractFn
