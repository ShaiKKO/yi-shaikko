--- conflicted
+++ resolved
@@ -265,13 +265,8 @@
          moveN $ T.length current
       regexB direction srch
 
-<<<<<<< HEAD
-  let onSuccess p = do withBuffer0 $ moveTo (regionEnd p)
-                       putEditorDyn $ Isearch ((current,p,direction):s)
-=======
   let onSuccess p = do withCurrentBuffer $ moveTo (regionEnd p)
-                       setDynamic $ Isearch ((current,p,direction):s)
->>>>>>> 68d174a5
+                       putEditorDyn $ Isearch ((current, p, direction) : s)
 
   case matches of
     (p:_) -> onSuccess p
@@ -285,13 +280,8 @@
 
              case matchesAfterWrap of
                (p:_) -> onSuccess p
-<<<<<<< HEAD
-               [] -> do withBuffer0 $ moveTo prevPoint -- go back to where we were
-                        putEditorDyn $ Isearch ((current,p0,direction):s)
-=======
                [] -> do withCurrentBuffer $ moveTo prevPoint -- go back to where we were
-                        setDynamic $ Isearch ((current,p0,direction):s)
->>>>>>> 68d174a5
+                        putEditorDyn $ Isearch ((current, p0, direction) : s)
                         printMsg $ "Failing I-search: " <> current
 
 isearchDelE :: EditorM ()
@@ -328,15 +318,9 @@
 
 isearchNext :: Direction -> EditorM ()
 isearchNext direction = do
-<<<<<<< HEAD
-  Isearch ((current,p0,_dir):rest) <- getEditorDyn
-  withBuffer0 $ moveTo (regionStart p0 + startOfs)
-  mp <- withBuffer0 $
-=======
-  Isearch ((current,p0,_dir):rest) <- getDynamic
+  Isearch ((current, p0, _dir) : rest) <- getEditorDyn
   withCurrentBuffer $ moveTo (regionStart p0 + startOfs)
   mp <- withCurrentBuffer $
->>>>>>> 68d174a5
     regexB direction (makeISearch current)
   case mp of
     [] -> do
