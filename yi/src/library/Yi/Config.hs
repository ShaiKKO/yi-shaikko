{-# LANGUAGE CPP #-}
{-# LANGUAGE TemplateHaskell #-}
{-# OPTIONS_HADDOCK show-extensions #-}

-- |
-- Module      :  Yi.Config
-- License     :  GPL-2
-- Maintainer  :  yi-devel@googlegroups.com
-- Stability   :  experimental
-- Portability :  portable
--
-- Module exposing common user settings. Users most likely want to be starting
-- with "Yi.Config.Default".

module Yi.Config where

import           Data.Prototype

import           Yi.Buffer
import           Yi.Config.Misc
import           Yi.Dynamic (ConfigVariables)
import           Yi.Event
import qualified Yi.Interact as I
import           Yi.Layout
import           Yi.Style
import           Yi.Style.Library
import           Yi.Utils
import           {-# source #-} Yi.Editor
import           {-# source #-} Yi.Keymap
import           Yi.UI.Common

#ifdef FRONTEND_VTY
import qualified Graphics.Vty as Vty
#endif

data UIConfig = UIConfig {
#ifdef FRONTEND_VTY
   configVty :: Vty.Config,
#endif
   configFontName :: Maybe String,  -- ^ Font name, for the UI that support it.
   configFontSize :: Maybe Int,     -- ^ Font size, for the UI that support it.
   configScrollStyle :: Maybe ScrollStyle,
   -- ^ Style of scroll
   configScrollWheelAmount :: Int,  -- ^ Amount to move the buffer when using the scroll wheel
   configLeftSideScrollBar :: Bool, -- ^ Should the scrollbar be shown on the left side?
   configAutoHideScrollBar :: Bool, -- ^ Hide scrollbar automatically if text fits on one page.
   configAutoHideTabBar :: Bool,    -- ^ Hide the tabbar automatically if only one tab is present
   configLineWrap :: Bool,          -- ^ Wrap lines at the edge of the window if too long to display.
   configCursorStyle :: CursorStyle,
   configWindowFill :: Char,
   -- ^ The char with which to fill empty window space.  Usually '~' for vi-like
   -- editors, ' ' for everything else.
   configTheme :: Theme             -- ^ UI colours
  }

-- | When should we use a "fat" cursor (i.e. 2 pixels wide, rather than 1)? Fat
-- cursors have only been implemented for the Pango frontend.
data CursorStyle = AlwaysFat
                 | NeverFat
                 | FatWhenFocused
                 | FatWhenFocusedAndInserting

configStyle :: UIConfig -> UIStyle
configStyle = extractValue . configTheme


-- | Configuration record. All Yi hooks can be set here.
data Config = Config {startFrontEnd :: UIBoot,
                      -- ^ UI to use.
                      configUI :: UIConfig,
                      -- ^ UI-specific configuration.
                      startActions :: [Action],
                      -- ^ Actions to run when the editor is started.
                      initialActions :: [Action],
                      -- ^ Actions to run after startup (after startActions) or reload.
                      defaultKm :: KeymapSet,
                      -- ^ Default keymap to use.
                      configInputPreprocess :: I.P Event Event,
                      modeTable :: [AnyMode],
                      -- ^ List modes by order of preference.
                      debugMode :: Bool,
                      -- ^ Produce a .yi.dbg file with a lot of debug information.
                      configRegionStyle :: RegionStyle,
                      -- ^ Set to 'Exclusive' for an emacs-like behaviour.
                      configKillringAccumulate :: Bool,
                      -- ^ Set to 'True' for an emacs-like behaviour, where
                      -- all deleted text is accumulated in a killring.
                      configCheckExternalChangesObsessively :: Bool,
                      bufferUpdateHandler :: [[Update] -> BufferM ()],
                      layoutManagers :: [AnyLayoutManager],
                      -- ^ List of layout managers for 'cycleLayoutManagersNext'
                      configVars :: ConfigVariables
                      -- ^ Custom configuration, containing the 'YiConfigVariable's. Configure with 'configVariableA'.
                     }

configFundamentalMode :: Config -> AnyMode
configFundamentalMode = last . modeTable

configTopLevelKeymap :: Config -> Keymap
configTopLevelKeymap = extractTopKeymap . defaultKm

<<<<<<< HEAD
type UIBoot = Config -> (Event -> IO ())
              -> ([Action] -> IO ()) ->  Editor -> IO (UI Editor)
=======
type UIBoot = Config -> ([Event] -> IO ()) -> ([Action] -> IO ()) ->  Editor -> IO UI
>>>>>>> 6fb92b58

makeLensesWithSuffix "A" ''Config
makeLensesWithSuffix "A" ''UIConfig<|MERGE_RESOLUTION|>--- conflicted
+++ resolved
@@ -99,12 +99,8 @@
 configTopLevelKeymap :: Config -> Keymap
 configTopLevelKeymap = extractTopKeymap . defaultKm
 
-<<<<<<< HEAD
-type UIBoot = Config -> (Event -> IO ())
+type UIBoot = Config -> ([Event] -> IO ())
               -> ([Action] -> IO ()) ->  Editor -> IO (UI Editor)
-=======
-type UIBoot = Config -> ([Event] -> IO ()) -> ([Action] -> IO ()) ->  Editor -> IO UI
->>>>>>> 6fb92b58
 
 makeLensesWithSuffix "A" ''Config
 makeLensesWithSuffix "A" ''UIConfig