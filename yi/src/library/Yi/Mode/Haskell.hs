--- conflicted
+++ resolved
@@ -395,22 +395,14 @@
 ghci = do
   g <- getEditorDyn
   b <- GHCi.spawnProcess (g ^. GHCi.ghciProcessName) (g ^. GHCi.ghciProcessArgs)
-<<<<<<< HEAD
   withEditor . putEditorDyn . GhciBuffer $ Just b
-=======
-  setDynamic . GhciBuffer $ Just b
->>>>>>> 68d174a5
   return b
 
 -- | Return GHCi's buffer; create it if necessary.
 -- Show it in another window.
 ghciGet :: YiM BufferRef
 ghciGet = withOtherWindow $ do
-<<<<<<< HEAD
     GhciBuffer mb <- withEditor getEditorDyn
-=======
-    GhciBuffer mb <- getDynamic
->>>>>>> 68d174a5
     case mb of
         Nothing -> ghci
         Just b -> do
@@ -476,10 +468,5 @@
                            ]
   withMinibufferFree prompt $ \arg ->
     case readMaybe $ T.unpack arg of
-<<<<<<< HEAD
-      Nothing -> (withEditor . printMsg) "Could not parse as [String], keep old args."
-      Just arg' -> putEditorDyn $ g & GHCi.ghciProcessArgs .~ arg'
-=======
       Nothing -> printMsg "Could not parse as [String], keep old args."
-      Just arg' -> setDynamic $ g & GHCi.ghciProcessArgs .~ arg'
->>>>>>> 68d174a5
+      Just arg' -> putEditorDyn $ g & GHCi.ghciProcessArgs .~ arg'