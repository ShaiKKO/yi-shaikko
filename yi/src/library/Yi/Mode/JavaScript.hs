{-# LANGUAGE DeriveDataTypeable #-}
{-# LANGUAGE GeneralizedNewtypeDeriving #-}
{-# LANGUAGE OverloadedStrings #-}
{-# OPTIONS_HADDOCK show-extensions #-}

-- |
-- Module      :  Yi.Mode.JavaScript
-- License     :  GPL-2
-- Maintainer  :  yi-devel@googlegroups.com
-- Stability   :  experimental
-- Portability :  portable
--
-- Module defining the 'Mode' for JavaScript. 'javaScriptMode' uses
-- the parser defined at "Yi.Syntax.JavaScript".

module Yi.Mode.JavaScript (javaScriptMode, hooks) where

import           Control.Applicative
import           Control.Lens
import           Control.Monad.Writer.Lazy (execWriter)
import           Data.Binary
import           Data.DList as D (toList)
import           Data.Default
import           Data.Foldable as F (toList)
import           Data.List (nub)
import           Data.Maybe (isJust)
import           Data.Monoid
import qualified Data.Text as T
import           Data.Typeable
import           System.FilePath.Posix (takeBaseName)
import           Yi.Buffer
import           Yi.Core (withSyntax)
<<<<<<< HEAD
import           Yi.Types (YiVariable)
import           Yi.Editor (withEditor, withOtherWindow, getEditorDyn,
                            stringToNewBuffer , findBuffer, switchToBufferE)
=======
import           Yi.Dynamic
import           Yi.Editor (withEditor, withOtherWindow, getDynamic,
                            stringToNewBuffer, findBuffer, switchToBufferE,
                            withCurrentBuffer, withGivenBuffer)
>>>>>>> 68d174a5
import           Yi.Event (Key(..), Event(..))
import           Yi.File (fwriteE)
import           Yi.IncrementalParse (scanner)
import           Yi.Interact (choice)
import           Yi.Keymap (YiM, Action(..), topKeymapA)
import           Yi.Keymap.Keys (ctrlCh, (?>>), (?>>!), important)
import           Yi.Lexer.Alex (AlexState, Tok, lexScanner,
                                commonLexer, CharScanner)
import           Yi.Lexer.JavaScript (alexScanToken, TT, initState,
                                      HlState, Token)
import           Yi.Modes (anyExtension)
import           Yi.Monad
import qualified Yi.Rope as R
import           Yi.String
import           Yi.Syntax (ExtHL(..), mkHighlighter, Scanner)
import           Yi.Syntax.JavaScript (Tree, parse, getStrokes)
import           Yi.Syntax.Tree (getLastPath)
import           Yi.Verifier.JavaScript (verify)

javaScriptAbstract :: Mode syntax
javaScriptAbstract = emptyMode
  { modeApplies = anyExtension ["js"]
  , modeName = "javascript"
  , modeToggleCommentSelection = Just (toggleCommentB "//")
  }

javaScriptMode :: Mode (Tree TT)
javaScriptMode = javaScriptAbstract
  { modeIndent = jsSimpleIndent
  , modeHL = ExtHL $ mkHighlighter (scanner parse . jsLexer)
  , modeGetStrokes = getStrokes
  }

jsSimpleIndent :: Tree TT -> IndentBehaviour -> BufferM ()
jsSimpleIndent t behave = do
  indLevel <- shiftWidth <$> indentSettingsB
  prevInd  <- getNextNonBlankLineB Backward >>= indentOfB
  solPnt   <- pointAt moveToSol
  let path = getLastPath (F.toList t) solPnt
  case path of
    Nothing -> indentTo [indLevel, 0]
    Just _  -> indentTo [prevInd,
                         prevInd + indLevel,
                         prevInd - indLevel]
  where
    -- Given a list of possible columns to indent to, removes any
    -- duplicates from it and cycles between the resulting
    -- indentations.
    indentTo :: [Int] -> BufferM ()
    indentTo = cycleIndentsB behave . nub

jsLexer :: CharScanner -> Scanner (AlexState HlState) (Tok Token)
jsLexer = lexScanner (commonLexer alexScanToken initState)

--------------------------------------------------------------------------------

-- tta :: Yi.Lexer.Alex.Tok Token -> Maybe (Yi.Syntax.Span String)
-- tta = sequenceA . tokToSpan . (fmap Main.tokenToText)

-- | Hooks for the JavaScript mode.
hooks :: Mode (Tree TT) -> Mode (Tree TT)
hooks mode = mode
  { modeKeymap = topKeymapA %~ important (choice m)
  , modeFollow = YiA . jsCompile
  }
  where
    m = [ ctrlCh 'c' ?>> ctrlCh 'l' ?>>! withSyntax modeFollow
        , Event KEnter []           ?>>! newlineAndIndentB
        ]

newtype JSBuffer = JSBuffer (Maybe BufferRef)
    deriving (Default, Typeable, Binary)

instance YiVariable JSBuffer

-- | The "compiler."
jsCompile :: Tree TT -> YiM ()
jsCompile tree = do
  fwriteE
  Just filename <- withCurrentBuffer $ gets file
  buf <- getJSBuffer
  withOtherWindow $ withEditor $ switchToBufferE buf
  jsErrors filename buf (D.toList $ execWriter $ verify tree)

-- | Returns the JS verifier buffer, creating it if necessary.
getJSBuffer :: YiM BufferRef
getJSBuffer = withOtherWindow $ do
<<<<<<< HEAD
  JSBuffer mb <- withEditor getEditorDyn
=======
  JSBuffer mb <- getDynamic
>>>>>>> 68d174a5
  case mb of
    Nothing -> mkJSBuffer
    Just b  -> do stillExists <- isJust <$> findBuffer b
                  if stillExists
                    then return b
                    else mkJSBuffer

-- | Creates a new empty buffer and returns it.
mkJSBuffer :: YiM BufferRef
mkJSBuffer = stringToNewBuffer (MemBuffer "js") mempty

-- | Given a filename, a BufferRef and a list of errors, prints the
-- errors in that buffer.
jsErrors :: Show a => String -> BufferRef -> [a] -> YiM ()
jsErrors fname buf errs =
  let problems = T.unlines $ map item errs
      item x = "* " <> showT x
      str = if null errs
            then "No problems found!"
            else "Problems in "
                 <> R.fromString (takeBaseName fname)
                 <> ":\n" <> R.fromText problems
  in withGivenBuffer buf (replaceBufferContent str)<|MERGE_RESOLUTION|>--- conflicted
+++ resolved
@@ -30,16 +30,10 @@
 import           System.FilePath.Posix (takeBaseName)
 import           Yi.Buffer
 import           Yi.Core (withSyntax)
-<<<<<<< HEAD
 import           Yi.Types (YiVariable)
 import           Yi.Editor (withEditor, withOtherWindow, getEditorDyn,
-                            stringToNewBuffer , findBuffer, switchToBufferE)
-=======
-import           Yi.Dynamic
-import           Yi.Editor (withEditor, withOtherWindow, getDynamic,
-                            stringToNewBuffer, findBuffer, switchToBufferE,
+                            stringToNewBuffer , findBuffer, switchToBufferE,
                             withCurrentBuffer, withGivenBuffer)
->>>>>>> 68d174a5
 import           Yi.Event (Key(..), Event(..))
 import           Yi.File (fwriteE)
 import           Yi.IncrementalParse (scanner)
@@ -127,11 +121,7 @@
 -- | Returns the JS verifier buffer, creating it if necessary.
 getJSBuffer :: YiM BufferRef
 getJSBuffer = withOtherWindow $ do
-<<<<<<< HEAD
   JSBuffer mb <- withEditor getEditorDyn
-=======
-  JSBuffer mb <- getDynamic
->>>>>>> 68d174a5
   case mb of
     Nothing -> mkJSBuffer
     Just b  -> do stillExists <- isJust <$> findBuffer b
