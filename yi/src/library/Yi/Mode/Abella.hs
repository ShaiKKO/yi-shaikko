{-# LANGUAGE GeneralizedNewtypeDeriving #-}
{-# LANGUAGE DeriveDataTypeable #-}
{-# LANGUAGE OverloadedStrings #-}
{-# OPTIONS_HADDOCK show-extensions #-}

-- |
-- Module      :  Yi.Mode.Abella
-- License     :  GPL-2
-- Maintainer  :  yi-devel@googlegroups.com
-- Stability   :  experimental
-- Portability :  portable
--
-- 'Mode's and utility function for working with the Abella
-- interactive theorem prover.

module Yi.Mode.Abella
  ( abellaModeEmacs
  , abella
  , abellaEval
  , abellaEvalFromProofPoint
  , abellaUndo
  , abellaGet
  , abellaSend
  ) where

import           Control.Applicative
import           Control.Lens
import           Control.Monad
import           Data.Binary
import           Data.Char (isSpace)
import           Data.Default
import           Data.Maybe (isJust)
import qualified Data.Text as T
import           Data.Typeable
import           Yi.Buffer
import           Yi.Core (sendToProcess)
import           Yi.Types (YiVariable)
import           Yi.Editor
import           Yi.Keymap
import           Yi.Keymap.Keys
import qualified Yi.Lexer.Abella as Abella
import           Yi.MiniBuffer (CommandArguments(..))
import qualified Yi.Mode.Interactive as Interactive
import           Yi.Modes (TokenBasedMode, styleMode, anyExtension)
import qualified Yi.Rope as R

abellaModeGen :: (Char -> [Event]) -> TokenBasedMode Abella.Token
abellaModeGen abellaBinding = styleMode Abella.lexer
  & modeNameA .~ "abella"
  & modeAppliesA .~ anyExtension ["thm"]
  & modeToggleCommentSelectionA .~ Just (toggleCommentB "%")
  & modeKeymapA .~ topKeymapA %~ (<||)
     (choice
      [ abellaBinding 'p' ?*>>! abellaUndo
      , abellaBinding 'e' ?*>>! abellaEval
      , abellaBinding 'n' ?*>>! abellaNext
      , abellaBinding 'a' ?*>>! abellaAbort
      , abellaBinding '\r' ?*>>! abellaEvalFromProofPoint
      ])

abellaModeEmacs :: TokenBasedMode Abella.Token
abellaModeEmacs = abellaModeGen (\ch -> [ctrlCh 'c', ctrlCh ch])

newtype AbellaBuffer = AbellaBuffer {_abellaBuffer :: Maybe BufferRef}
    deriving (Default, Typeable, Binary)
instance YiVariable AbellaBuffer

getProofPointMark :: BufferM Mark
getProofPointMark = getMarkB $ Just "p"

getTheoremPointMark :: BufferM Mark
getTheoremPointMark = getMarkB $ Just "t"

abellaEval :: YiM ()
abellaEval = do
  reg <- withCurrentBuffer . savingPointB $ do
    join (assign . markPointA <$> getProofPointMark <*> pointB)
    leftB
    readRegionB =<< regionOfNonEmptyB unitSentence
  abellaSend reg

abellaEvalFromProofPoint :: YiM ()
abellaEvalFromProofPoint = abellaSend =<< withCurrentBuffer f
  where f = do mark <- getProofPointMark
               p <- use $ markPointA mark
               cur <- pointB
               markPointA mark .= cur
               readRegionB $ mkRegion p cur

abellaNext :: YiM ()
abellaNext = do
  reg <- withCurrentBuffer $ rightB >> (readRegionB =<< regionOfNonEmptyB unitSentence)
  abellaSend reg
  withCurrentBuffer $ do
    moveB unitSentence Forward
    rightB
    untilB_ (not . isSpace <$> readB) rightB
    untilB_ ((/= '%') <$> readB) $ moveToEol >> rightB >> firstNonSpaceB
    join (assign . markPointA <$> getProofPointMark <*> pointB)

abellaUndo :: YiM ()
abellaUndo = do
  abellaSend "undo."
  withCurrentBuffer $ do
    moveB unitSentence Backward
    join (assign . markPointA <$> getProofPointMark <*> pointB)

abellaAbort :: YiM ()
abellaAbort = do
  abellaSend "abort."
  withCurrentBuffer $ do
    moveTo =<< use . markPointA =<< getTheoremPointMark
    join (assign . markPointA <$> getProofPointMark <*> pointB)

-- | Start Abella in a buffer
abella :: CommandArguments -> YiM BufferRef
abella (CommandArguments args) = do
    b <- Interactive.spawnProcess "abella" (T.unpack <$> args)
<<<<<<< HEAD
    withEditor . putEditorDyn . AbellaBuffer $ Just b
=======
    setDynamic . AbellaBuffer $ Just b
>>>>>>> 68d174a5
    return b

-- | Return Abella's buffer; create it if necessary.
-- Show it in another window.
abellaGet :: YiM BufferRef
abellaGet = withOtherWindow $ do
<<<<<<< HEAD
    AbellaBuffer mb <- withEditor getEditorDyn
=======
    AbellaBuffer mb <- getDynamic
>>>>>>> 68d174a5
    case mb of
        Nothing -> abella (CommandArguments [])
        Just b -> do
            stillExists <- isJust <$> findBuffer b
            if stillExists
                then do withEditor $ switchToBufferE b
                        return b
                else abella (CommandArguments [])

-- | Send a command to Abella
abellaSend :: R.YiString -> YiM ()
abellaSend cmd' = do
  let cmd = R.toText cmd'
  when ("Theorem" `T.isInfixOf` cmd) $
    withCurrentBuffer $ join (assign . markPointA <$> getTheoremPointMark <*> pointB)
  b <- abellaGet
  withGivenBuffer b botB
  sendToProcess b . T.unpack $ cmd `T.snoc` '\n'<|MERGE_RESOLUTION|>--- conflicted
+++ resolved
@@ -116,22 +116,14 @@
 abella :: CommandArguments -> YiM BufferRef
 abella (CommandArguments args) = do
     b <- Interactive.spawnProcess "abella" (T.unpack <$> args)
-<<<<<<< HEAD
     withEditor . putEditorDyn . AbellaBuffer $ Just b
-=======
-    setDynamic . AbellaBuffer $ Just b
->>>>>>> 68d174a5
     return b
 
 -- | Return Abella's buffer; create it if necessary.
 -- Show it in another window.
 abellaGet :: YiM BufferRef
 abellaGet = withOtherWindow $ do
-<<<<<<< HEAD
     AbellaBuffer mb <- withEditor getEditorDyn
-=======
-    AbellaBuffer mb <- getDynamic
->>>>>>> 68d174a5
     case mb of
         Nothing -> abella (CommandArguments [])
         Just b -> do
