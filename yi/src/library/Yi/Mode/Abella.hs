{-# LANGUAGE GeneralizedNewtypeDeriving #-}
{-# LANGUAGE DeriveDataTypeable #-}
{-# LANGUAGE OverloadedStrings #-}
{-# OPTIONS_HADDOCK show-extensions #-}

-- |
-- Module      :  Yi.Mode.Abella
-- Copyright   :  (c) Nicolas Pouillard 2009
-- License     :  GPL-2
-- Maintainer  :  yi-devel@googlegroups.com
-- Stability   :  experimental
-- Portability :  portable
--
-- 'Mode's and utility function for working with the Abella
-- interactive theorem prover.

module Yi.Mode.Abella
  ( abellaModeEmacs, abella
  , abellaEval, abellaEvalFromProofPoint, abellaUndo, abellaGet, abellaSend)
where

import           Control.Applicative
import           Control.Lens
import           Control.Monad
import           Data.Binary
import           Data.Char (isSpace)
import           Data.Default
import           Data.Maybe (isJust)
import qualified Data.Text as T
import           Data.Typeable
import           Yi.Core
import qualified Yi.Lexer.Abella as Abella
import           Yi.MiniBuffer (CommandArguments(..))
import qualified Yi.Mode.Interactive as Interactive
import           Yi.Modes (TokenBasedMode, styleMode, anyExtension)
import qualified Yi.Rope as R

abellaModeGen :: (Char -> [Event]) -> TokenBasedMode Abella.Token
abellaModeGen abellaBinding = styleMode Abella.lexer
  & modeNameA .~ "abella"
  & modeAppliesA .~ anyExtension ["thm"]
<<<<<<< HEAD
  & modeGetAnnotationsA .~ tokenBasedAnnots getAnnot
  & modeToggleCommentSelectionA .~ Just (toggleCommentB "%")
=======
  & modeToggleCommentSelectionA .~ withBuffer (toggleCommentSelectionB "% " "%")
>>>>>>> 6fb92b58
  & modeKeymapA .~ topKeymapA %~ (<||)
     (choice
      [ abellaBinding 'p' ?*>>! abellaUndo
      , abellaBinding 'e' ?*>>! abellaEval
      , abellaBinding 'n' ?*>>! abellaNext
      , abellaBinding 'a' ?*>>! abellaAbort
      , abellaBinding '\r' ?*>>! abellaEvalFromProofPoint
      ])

abellaModeEmacs :: TokenBasedMode Abella.Token
abellaModeEmacs = abellaModeGen (\ch -> [ctrlCh 'c', ctrlCh ch])

newtype AbellaBuffer = AbellaBuffer {_abellaBuffer :: Maybe BufferRef}
    deriving (Default, Typeable, Binary)
instance YiVariable AbellaBuffer

getProofPointMark :: BufferM Mark
getProofPointMark = getMarkB $ Just "p"

getTheoremPointMark :: BufferM Mark
getTheoremPointMark = getMarkB $ Just "t"

abellaEval :: YiM ()
abellaEval = do
  reg <- withBuffer . savingPointB $ do
    join (assign . markPointA <$> getProofPointMark <*> pointB)
    leftB
    readRegionB =<< regionOfNonEmptyB unitSentence
  abellaSend reg

abellaEvalFromProofPoint :: YiM ()
abellaEvalFromProofPoint = abellaSend =<< withBuffer f
  where f = do mark <- getProofPointMark
               p <- use $ markPointA mark
               cur <- pointB
               markPointA mark .= cur
               readRegionB $ mkRegion p cur

abellaNext :: YiM ()
abellaNext = do
  reg <- withBuffer $ rightB >> (readRegionB =<< regionOfNonEmptyB unitSentence)
  abellaSend reg
  withBuffer $ do
    moveB unitSentence Forward
    rightB
    untilB_ (not . isSpace <$> readB) rightB
    untilB_ ((/= '%') <$> readB) $ moveToEol >> rightB >> firstNonSpaceB
    join (assign . markPointA <$> getProofPointMark <*> pointB)

abellaUndo :: YiM ()
abellaUndo = do
  abellaSend "undo."
  withBuffer $ do
    moveB unitSentence Backward
    join (assign . markPointA <$> getProofPointMark <*> pointB)

abellaAbort :: YiM ()
abellaAbort = do
  abellaSend "abort."
  withBuffer $ do
    moveTo =<< use . markPointA =<< getTheoremPointMark
    join (assign . markPointA <$> getProofPointMark <*> pointB)

-- | Start Abella in a buffer
abella :: CommandArguments -> YiM BufferRef
abella (CommandArguments args) = do
    b <- Interactive.spawnProcess "abella" (T.unpack <$> args)
    withEditor . setDynamic . AbellaBuffer $ Just b
    return b

-- | Return Abella's buffer; create it if necessary.
-- Show it in another window.
abellaGet :: YiM BufferRef
abellaGet = withOtherWindow $ do
    AbellaBuffer mb <- withEditor getDynamic
    case mb of
        Nothing -> abella (CommandArguments [])
        Just b -> do
            stillExists <- withEditor $ isJust <$> findBuffer b
            if stillExists
                then do withEditor $ switchToBufferE b
                        return b
                else abella (CommandArguments [])

-- | Send a command to Abella
abellaSend :: R.YiString -> YiM ()
abellaSend cmd' = do
  let cmd = R.toText cmd'
  when ("Theorem" `T.isInfixOf` cmd) $
    withBuffer $ join (assign . markPointA <$> getTheoremPointMark <*> pointB)
  b <- abellaGet
  withGivenBuffer b botB
  sendToProcess b . T.unpack $ cmd `T.snoc` '\n'<|MERGE_RESOLUTION|>--- conflicted
+++ resolved
@@ -39,12 +39,7 @@
 abellaModeGen abellaBinding = styleMode Abella.lexer
   & modeNameA .~ "abella"
   & modeAppliesA .~ anyExtension ["thm"]
-<<<<<<< HEAD
-  & modeGetAnnotationsA .~ tokenBasedAnnots getAnnot
   & modeToggleCommentSelectionA .~ Just (toggleCommentB "%")
-=======
-  & modeToggleCommentSelectionA .~ withBuffer (toggleCommentSelectionB "% " "%")
->>>>>>> 6fb92b58
   & modeKeymapA .~ topKeymapA %~ (<||)
      (choice
       [ abellaBinding 'p' ?*>>! abellaUndo
