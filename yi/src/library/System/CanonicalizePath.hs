--- conflicted
+++ resolved
@@ -13,13 +13,8 @@
 
 import Control.Applicative
 import Control.Monad
-<<<<<<< HEAD
 import Data.List.Split     (splitOn, splitOneOf)
-import System.FilePath     ((</>), isAbsolute, takeDirectory, pathSeparator, pathSeparators)
-=======
-import Data.List.Split     (splitOn)
-import System.FilePath     ((</>), isDrive, isAbsolute, takeDirectory, pathSeparator, normalise)
->>>>>>> 641f238f
+import System.FilePath     ((</>), isDrive, isAbsolute, takeDirectory, pathSeparator, pathSeparators, normalise)
 import System.Directory    (getCurrentDirectory)
 import System.PosixCompat.Files  (readSymbolicLink)
 import Control.Exc          (ignoringException)
